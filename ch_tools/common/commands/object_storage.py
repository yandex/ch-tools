--- conflicted
+++ resolved
@@ -5,11 +5,7 @@
 from contextlib import contextmanager
 from datetime import datetime, timedelta, timezone
 from enum import Enum
-<<<<<<< HEAD
-from typing import Any, Callable, Dict, Iterator, List, Optional
-=======
 from typing import Any, Callable, Dict, Generator, Iterator, List, Optional, Tuple
->>>>>>> aca17fcb
 
 from click import Context
 from humanfriendly import format_size
@@ -110,26 +106,9 @@
 
     _cleanup_old_service_tables(ctx)
 
-<<<<<<< HEAD
     result_stat: ResultStatDict = {}
     _init_key_in_stat(result_stat, "Total")
 
-    try:
-        result_stat = _clean_object_storage(
-            ctx,
-            object_name_prefix,
-            from_time,
-            to_time,
-            dry_run,
-            use_saved_list,
-            listing_table,
-            orphaned_objects_table,
-            verify_paths_regex,
-            max_size_to_delete_bytes,
-            max_size_to_delete_fraction,
-            ignore_missing_cloud_storage_backups,
-            stat_partitioning,
-=======
     if dry_run:
         logging.info("Counting orphaned objects...")
     else:
@@ -169,14 +148,14 @@
                 dry_run,
             )
 
-        deleted, total_size = _cleanup_orphaned_objects(
+        result_stat = _cleanup_orphaned_objects(
             orphaned_objects_iterator,
             disk_conf,
             listing_size_in_bucket,
             max_size_to_delete_bytes,
             max_size_to_delete_fraction,
+            stat_partitioning,
             dry_run,
->>>>>>> aca17fcb
         )
 
     return result_stat
@@ -263,6 +242,7 @@
     objects: List[ObjListItem],
     total_size: int,
     max_size_to_delete: int,
+    result_stat: ResultStatDict,
 ) -> Tuple[List[ObjListItem], bool]:
     """
     Processes a batch of objects, fitting them to size constraints.
@@ -271,7 +251,7 @@
     batch_size = sum(obj.size for obj in objects)
     is_last_batch = False
 
-    if total_size + batch_size > max_size_to_delete:
+    if result_stat["Total"]["total_size"] + batch_size > max_size_to_delete:
         # To fit into the size restriction: sort all objects by size
         # And remove elements from the end
         is_last_batch = True
@@ -289,12 +269,14 @@
     listing_size_in_bucket: int,
     max_size_to_delete_bytes: int,
     max_size_to_delete_fraction: float,
+    stat_partitioning: StatisticsPartitioning,
     dry_run: bool,
-) -> Tuple[int, int]:
+) -> ResultStatDict:
     """
     Performs the main logic for cleaning up orphaned objects.
     """
-    deleted, total_size = 0, 0
+    result_stat: ResultStatDict = {}
+    _init_key_in_stat(result_stat, "Total")
 
     max_size_to_delete = _calculate_size_limits(
         listing_size_in_bucket, max_size_to_delete_bytes, max_size_to_delete_fraction
@@ -302,23 +284,23 @@
 
     for objects in chunked(orphaned_objects_iterator(), KEYS_BATCH_SIZE):
         objects, is_last_batch = _process_objects_batch(
-            objects, total_size, max_size_to_delete
+            objects, total_size, max_size_to_delete, result_stat
         )
 
-        chunk_deleted, chunk_size = cleanup_s3_object_storage(
-            disk_conf, iter(objects), dry_run
+        cleanup_s3_object_storage(
+            disk_conf, iter(objects), result_stat, stat_partitioning, dry_run
         )
-        deleted += chunk_deleted
-        total_size += chunk_size
 
         if is_last_batch:
             break
 
+    deleted = result_stat["Total"]["deleted"]
+    total_size = format_size(result_stat["Total"]["total_size"], binary=True)
     logging.info(
         f"{'Would delete' if dry_run else 'Deleted'} {deleted} objects with total size {format_size(total_size, binary=True)} from bucket [{disk_conf.bucket_name}]",
     )
 
-    return deleted, total_size
+    return result_stat
 
 
 def _cleanup_old_service_tables(ctx: Context) -> None:
@@ -586,15 +568,9 @@
 
     antijoin_query = Query(
         f"""
-<<<<<<< HEAD
         INSERT INTO {orphaned_objects_table}
-            SELECT last_modified, obj_path, obj_size FROM {listing_table} AS object_storage
-            LEFT ANTI JOIN {blob_state_table} AS object_table
-=======
-        INSERT INTO {orphaned_blobs_table}
-            SELECT obj_path, obj_size FROM {remote_blobs_table} AS object_storage
+            SELECT last_modified, obj_path, obj_size FROM {remote_blobs_table} AS object_storage
             LEFT ANTI JOIN {local_blobs_table} AS object_table
->>>>>>> aca17fcb
             ON object_table.obj_path = object_storage.obj_path
         """,
         sensitive_args={"user_password": user_password},
@@ -815,128 +791,16 @@
     ctx: Context,
     from_time: Optional[timedelta],
     to_time: timedelta,
-<<<<<<< HEAD
-    dry_run: bool,
-    use_saved_list: bool,
-    listing_table: str,
-    orphaned_objects_table: str,
-    verify_paths_regex: Optional[str] = None,
-    max_size_to_delete_bytes: int = 0,
-    max_size_to_delete_fraction: float = 1.0,
-    ignore_missing_cloud_storage_backups: bool = False,
-    stat_partitioning: StatisticsPartitioning = StatisticsPartitioning.ALL,
-) -> ResultStatDict:
-=======
     object_name_prefix: str,
     remote_blobs_table: str,
 ) -> None:
->>>>>>> aca17fcb
     """
     Traverse S3 disk's bucket and put object names to the ClickHouse table.
     """
-    result_stat: ResultStatDict = {}
-    _init_key_in_stat(result_stat, "Total")
-
     disk_conf: S3DiskConfiguration = ctx.obj["disk_configuration"]
-<<<<<<< HEAD
-    ch_client = clickhouse_client(ctx)
-
-    downloaded_backups = []
-    # Setting traverse_shadow_remote_data_paths is available since ClickHouse 24.3
-    # Download metadata command is available since ch-backup 2.641.197281242
-    if (
-        not ignore_missing_cloud_storage_backups
-        and match_ch_backup_version("2.641.197281242")
-        and match_ch_version(ctx, min_version="24.3")
-    ):
-        logging.info(
-            "Will download cloud storage metadata from backups to shadow directory if they are missing"
-        )
-        downloaded_backups = _download_missing_cloud_storage_backups(disk_conf.name)
-
-    if use_saved_list:
-        _list_local_blobs(ctx)
-    else:
-        collect_object_storage_info(ctx, object_name_prefix, from_time, to_time)
-
-    if dry_run:
-        logging.info("Counting orphaned objects...")
-    else:
-        logging.info("Deleting orphaned objects...")
-
-    try:
-        timeout = ctx.obj["config"]["object_storage"]["clean"]["antijoin_timeout"]
-        query_settings = {"receive_timeout": timeout, "max_execution_time": 0}
-        orphaned_objects_iterator = _object_list_generator(
-            ctx,
-            orphaned_objects_table,
-            from_time=from_time if use_saved_list else None,
-            to_time=to_time if use_saved_list else None,
-            query_settings=query_settings,
-            timeout=timeout,
-        )
-        listing_size_in_bucket = int(
-            ch_client.query_json_data_first_row(
-                query=f"SELECT sum(obj_size) FROM {listing_table}",
-                compact=True,
-            )[0]
-        )
-
-        config = ctx.obj["config"]["object_storage"]["space_usage"]
-        blob_state_table = f"{config['space_usage_table_database']}.{config['blob_state_table_prefix']}{disk_conf.name}"
-
-        if ctx.obj["config"]["object_storage"]["clean"]["verify"]:
-            _sanity_check_before_cleanup(
-                ctx,
-                orphaned_objects_iterator,
-                ch_client,
-                listing_size_in_bucket,
-                blob_state_table,
-                verify_paths_regex,
-                dry_run,
-            )
-
-        max_size_to_delete = listing_size_in_bucket * max_size_to_delete_fraction
-        if max_size_to_delete_bytes:
-            max_size_to_delete = min(max_size_to_delete, max_size_to_delete_bytes)
-
-        for objects in chunked(orphaned_objects_iterator(), KEYS_BATCH_SIZE):
-            batch_size = sum(obj.size for obj in objects)
-            is_last_batch = False
-
-            if result_stat["Total"]["total_size"] + batch_size > max_size_to_delete:
-                # To fit into the size restriction: sort all objects by size
-                # And remove elements from the end;
-                is_last_batch = True
-                objects = sorted(objects, key=lambda obj: obj.size)
-                while (
-                    result_stat["Total"]["total_size"] + batch_size > max_size_to_delete
-                ):
-                    batch_size -= objects[-1].size
-                    objects.pop()
-
-            cleanup_s3_object_storage(
-                disk_conf, iter(objects), result_stat, stat_partitioning, dry_run
-            )
-
-            if is_last_batch:
-                break
-
-        deleted = result_stat["Total"]["deleted"]
-        total_size = format_size(result_stat["Total"]["total_size"], binary=True)
-        logging.info(
-            f"{'Would delete' if dry_run else 'Deleted'} {deleted} objects with total size {total_size} from bucket [{disk_conf.bucket_name}]",
-        )
-
-    finally:
-        _remove_backups_from_disk(disk_conf.name, downloaded_backups)
-
-    return result_stat
-=======
 
     prefix = object_name_prefix or disk_conf.prefix
     prefix = os.path.join(prefix, "")
->>>>>>> aca17fcb
 
     logging.info(
         f"Collecting objects... (Disk: '{disk_conf.name}', Endpoint '{disk_conf.endpoint_url}', Bucket: '{disk_conf.bucket_name}', Prefix: '{prefix}')",
@@ -978,11 +842,7 @@
     )
     execute_query(
         ctx,
-<<<<<<< HEAD
-        f"INSERT INTO {listing_table} (last_modified, obj_path, obj_size) VALUES {batch_values}",
-=======
-        f"INSERT INTO {remote_blobs_table} (obj_path, obj_size) VALUES {batch_values}",
->>>>>>> aca17fcb
+        f"INSERT INTO {remote_blobs_table} (last_modified, obj_path, obj_size) VALUES {batch_values}",
         format_=None,
     )
 
@@ -1010,16 +870,11 @@
     execute_query_on_shard(
         ctx,
         f"""
-<<<<<<< HEAD
         CREATE TABLE IF NOT EXISTS {table_name}
             (last_modified DateTime, obj_path String, obj_size UInt64)
             ENGINE {engine}
             ORDER BY (last_modified, obj_path)
             SETTINGS storage_policy = '{storage_policy}'
-=======
-          CREATE TABLE IF NOT EXISTS {table_name} (obj_path String, obj_size UInt64) ENGINE {engine}
-            ORDER BY obj_path SETTINGS storage_policy = '{storage_policy}'
->>>>>>> aca17fcb
         """,
         format_=None,
     )
