--- conflicted
+++ resolved
@@ -94,13 +94,13 @@
     config = ctx.obj["config"]["object_storage"]["clean"]
 
     listing_table = f"{config['listing_table_database']}.{config['listing_table_prefix']}{disk_conf.name}"
-<<<<<<< HEAD
     listing_table_zk_path_prefix = config["listing_table_zk_path_prefix"]
     orphaned_objects_table = f"{config['orphaned_objects_table_database']}.{config['orphaned_objects_table_prefix']}{disk_conf.name}"
     orphaned_objects_table_zk_path_prefix = config[
         "orphaned_objects_table_zk_path_prefix"
     ]
     storage_policy = config["storage_policy"]
+
 
     # Create listing table for storing paths from object storage.
     # Create orphaned objects for accumulating the result.
@@ -118,19 +118,14 @@
             orphaned_objects_table_zk_path_prefix,
             storage_policy,
             False,
-=======
-
-    # Create listing table for storing paths from object storage
-    try:
-        if not use_saved_list:
-            _drop_table_on_shard(ctx, listing_table)
+        )
+
 
         _create_table_on_shard(
             ctx,
             listing_table,
             config["listing_table_zk_path_prefix"],
             config["storage_policy"],
->>>>>>> 6e01ea18
         )
 
         deleted, total_size = _clean_object_storage(
