import os.path
from copy import deepcopy
from typing import Any, MutableMapping

import xmltodict
import yaml

from ch_tools.common.utils import first_value


def load_config(config_path: str, configd_dir: str = "config.d") -> Any:
    """
    Load ClickHouse config file.
    """
    # Load main config file.
    config = _load_config(config_path)

    # Load config files from config.d/ directory.
    configd_path = os.path.join(os.path.dirname(config_path), configd_dir)
    if os.path.exists(configd_path):
        for file in os.listdir(configd_path):
            file_path = os.path.join(configd_path, file)
            _merge_configs(config, _load_config(file_path))

    # Process includes.
    root_section = first_value(config)
    include_file = root_section.get("include_from")
    if include_file:
        include_config = first_value(_load_config(include_file))
        _apply_config_directives(root_section, include_config)

    return config


def dump_config(
    config: Any, *, mask_secrets: bool = True, xml_format: bool = False
) -> Any:
    """
    Dump ClickHouse config.
    """
    result = deepcopy(config)

    if mask_secrets:
        _mask_secrets(result)

    if xml_format:
        result = xmltodict.unparse(result, pretty=True)

    return result


def _load_config(config_path: str) -> Any:
    with open(config_path, "r", encoding="utf-8") as file:
<<<<<<< HEAD
        return xmltodict.parse(file.read(), disable_entities=False)
=======
        if config_path.endswith(".xml"):
            return xmltodict.parse(file.read(), disable_entities=False)
        return {"clickhouse": yaml.safe_load(file)}
>>>>>>> 97dbbada


def _merge_configs(main_config: Any, additional_config: Any) -> None:
    for key, value in additional_config.items():
        if key not in main_config:
            main_config[key] = value
            continue

        if isinstance(main_config[key], dict) and isinstance(value, dict):
            _merge_configs(main_config[key], value)
            continue

        if value is not None:
            main_config[key] = value


def _apply_config_directives(config_section: dict, include_config: dict) -> None:
    for key, item in config_section.items():
        if not isinstance(item, dict):
            continue

        include = item.get("@incl")
        if include:
            config_section[key] = include_config[include]
            continue

        _apply_config_directives(item, include_config)


def _mask_secrets(config: Any) -> None:
    if isinstance(config, MutableMapping):
        for key, value in list(config.items()):
            if isinstance(value, MutableMapping):
                _mask_secrets(config[key])
            elif key in ("password", "secret_access_key", "header", "identity"):
                config[key] = "*****"<|MERGE_RESOLUTION|>--- conflicted
+++ resolved
@@ -51,13 +51,9 @@
 
 def _load_config(config_path: str) -> Any:
     with open(config_path, "r", encoding="utf-8") as file:
-<<<<<<< HEAD
-        return xmltodict.parse(file.read(), disable_entities=False)
-=======
         if config_path.endswith(".xml"):
             return xmltodict.parse(file.read(), disable_entities=False)
         return {"clickhouse": yaml.safe_load(file)}
->>>>>>> 97dbbada
 
 
 def _merge_configs(main_config: Any, additional_config: Any) -> None:
