<<<<<<< HEAD
from typing import Any, Dict

=======
>>>>>>> 1746a7a6
import click

<<<<<<< HEAD
from ch_tools.common.result import Result
from ch_tools.monrun_checks.clickhouse_client import ClickhouseClient
=======
from ch_tools.common.commands.replication_lag import estimate_replication_lag
>>>>>>> 1746a7a6


@click.command("replication-lag")
@click.option(
    "-x",
    "--exec-critical",
    "xcrit",
    type=int,
    default=3600,
    help="Critical threshold for one task execution.",
)
@click.option(
    "-c",
    "--critical",
    "crit",
    type=int,
    default=600,
    help="Critical threshold for lag with errors.",
)
@click.option(
    "-w", "--warning", "warn", type=int, default=300, help="Warning threshold."
)
@click.option(
    "-M",
    "--merges-critical",
    "mcrit",
    type=click.FloatRange(0.0, 100.0),
    default=90.0,
    help="Critical threshold in percent of max_replicated_merges_in_queue.",
)
@click.option(
    "-m",
    "--merges-warning",
    "mwarn",
    type=click.FloatRange(0.0, 100.0),
    default=50.0,
    help="Warning threshold in percent of max_replicated_merges_in_queue.",
)
@click.option(
    "-v",
    "--verbose",
    "verbose",
    type=int,
    count=True,
    default=0,
    help="Show details about lag.",
)
@click.pass_context
def replication_lag_command(ctx, xcrit, crit, warn, mwarn, mcrit, verbose):
<<<<<<< HEAD
    """
    Check for replication lag across replicas.
    Should be: lag >= lag_with_errors, lag >= max_execution
    """
    # pylint: disable=too-many-branches,too-many-locals
    ch_client = ClickhouseClient(ctx)
    lag, lag_with_errors, max_execution, max_merges, chart = get_replication_lag(
        ch_client
    )

    msg_verbose = ""
    msg_verbose_2 = "\n\n"

    if verbose >= 1:
        verbtab = []

        headers = [
            "Table",
            "Lag [s]",
            "Tasks",
            "Max task execution [s]",
            "Non-retrayable errors",
            "Has user fault errors",
            "Merges with 1000+ tries",
        ]
        for key, item in chart.items():
            if item.get("multi_replicas", False):
                tabletab = [
                    key,
                    item.get("delay", 0),
                    item.get("tasks", 0),
                    item.get("max_execution", 0),
                    item.get("errors", 0),
                    item.get("user_fault", False),
                    item.get("retried_merges", 0),
                ]
                verbtab.append(tabletab)
                if verbose >= 2:
                    exceptions_retrayable = ""
                    exceptions_non_retrayable = ""
                    exceptions_ignored = ""
                    for exception in item.get("exceptions", []):
                        if exception:
                            if is_userfault_exception(exception):
                                exceptions_ignored += "\t" + exception[5:] + "\n"
                            elif exception.startswith("<pr> "):
                                exceptions_retrayable += "\t" + exception[5:] + "\n"
                            else:
                                exceptions_non_retrayable += "\t" + exception[5:] + "\n"
                    max_execution_part = (
                        item.get("max_execution_part", "")
                        if item.get("max_execution", 0)
                        else 0
                    )
                    if (
                        exceptions_retrayable
                        or exceptions_non_retrayable
                        or exceptions_ignored
                        or max_execution_part
                    ):
                        msg_verbose_2 = msg_verbose_2 + key + ":\n"
                    if exceptions_non_retrayable:
                        msg_verbose_2 = (
                            msg_verbose_2
                            + "  Non-retrayable errors:\n"
                            + exceptions_non_retrayable
                        )
                    if exceptions_retrayable:
                        msg_verbose_2 = (
                            msg_verbose_2
                            + "  Retrayable errors:\n"
                            + exceptions_retrayable
                        )
                    if exceptions_ignored:
                        msg_verbose_2 = (
                            msg_verbose_2
                            + "  User fault errors:\n"
                            + exceptions_ignored
                        )
                    if max_execution_part:
                        msg_verbose_2 = (
                            msg_verbose_2
                            + "  Result part of task with max execution time: "
                            + max_execution_part
                            + "\n"
                        )
        msg_verbose = tabulate(verbtab, headers=headers)
        if verbose >= 2:
            msg_verbose = msg_verbose + msg_verbose_2

    max_merges_warn_threshold = 1
    max_merges_crit_threshold = 1
    if max_merges > 0:
        max_replicated_merges_in_queue = get_max_replicated_merges_in_queue(ch_client)
        max_merges_warn_threshold = int(max_replicated_merges_in_queue * mwarn / 100.0)
        max_merges_crit_threshold = int(max_replicated_merges_in_queue * mcrit / 100.0)

    if lag < warn and max_merges < max_merges_warn_threshold:
        return Result(code=0, message="OK", verbose=msg_verbose)

    msg = "Max {0} seconds, with errors {1} seconds, max task execution {2} seconds, max merges in queue {3}".format(
        lag, lag_with_errors, max_execution, max_merges
    )

    if (
        lag_with_errors < crit
        and max_execution < xcrit
        and max_merges < max_merges_crit_threshold
    ):
        return Result(code=1, message=msg, verbose=msg_verbose)

    return Result(code=2, message=msg, verbose=msg_verbose)


def get_replication_lag(ch_client):
    """
    Get max absolute_delay from system.replicas.
    """

    tables = get_tables_with_replication_delay(ch_client)
    chart: Dict[str, Dict[str, Any]] = {}
    for t in tables:
        key = "{database}.{table}".format(database=t["database"], table=t["table"])
        chart[key] = {}
        chart[key]["delay"] = int(t["absolute_delay"])
    tables = filter_out_single_replica_tables(ch_client, tables)
    for t in tables:
        key = "{database}.{table}".format(database=t["database"], table=t["table"])
        chart[key]["multi_replicas"] = True
    tables = count_errors(ch_client, tables, -1)

    max_merges = 0
    for t in tables:
        key = "{database}.{table}".format(database=t["database"], table=t["table"])
        chart[key]["tasks"] = int(t["tasks"])
        chart[key]["errors"] = int(t["errors"])
        chart[key]["max_execution"] = int(t["max_execution"])
        chart[key]["max_execution_part"] = t["max_execution_part"]
        chart[key]["exceptions"] = t["exceptions"]
        chart[key]["retried_merges"] = int(t["retried_merges"])
        max_merges = max(int(t["retried_merges"]), max_merges)
        for exception in t["exceptions"]:
            if is_userfault_exception(exception):
                chart[key]["userfault"] = True
                break

    lag = 0
    lag_with_errors = 0
    max_execution = 0
    for key, item in chart.items():
        if item.get("multi_replicas", False):
            delay = item.get("delay", 0)
            if delay > lag:
                lag = delay
            if (
                delay > lag_with_errors
                and item.get("errors", 0) > 0
                and not item.get("userfault", False)
            ):
                lag_with_errors = delay
            execution = item.get("max_execution", 0)
            if execution > max_execution:
                max_execution = execution

    return lag, lag_with_errors, max_execution, max_merges, chart


def get_tables_with_replication_delay(ch_client):
    """
    Get tables with absolute_delay > 0.
    """
    query = "SELECT database, table, zookeeper_path, absolute_delay FROM system.replicas WHERE absolute_delay > 0"
    return ch_client.execute(query, compact=False)


def filter_out_single_replica_tables(ch_client, tables):
    if not tables:
        return tables

    query = """
        SELECT
            database,
            table,
            zookeeper_path
        FROM system.replicas
        WHERE (database, table) IN ({tables})
        AND total_replicas > 1
        """.format(
        tables=",".join(
            "('{0}', '{1}')".format(t["database"], t["table"]) for t in tables
        )
    )
    return ch_client.execute(query, False)


def count_errors(ch_client, tables, exceptions_limit):
    """
    Add count of replication errors.
    """
    if not tables:
        return tables

    limit = "" if exceptions_limit < 0 else "({})".format(exceptions_limit)

    query = """
        SELECT
            database,
            table,
            count() as tasks,
            countIf(last_exception != '' AND postpone_reason = '') as errors,
            max(IF(is_currently_executing, dateDiff('second', last_attempt_time, now()), 0)) as max_execution,
            groupUniqArray{limit}(IF(last_exception != '', concat(IF(postpone_reason = '', '     ', '<pr> '), last_exception), '')) as exceptions,
            argMax(new_part_name, IF(is_currently_executing, dateDiff('second', last_attempt_time, now()), 0)) as max_execution_part,
            countIf(type = 'MERGE_PARTS' and num_tries >= 1000) as retried_merges
        FROM system.replication_queue
        WHERE (database, table) IN ({tables})
        GROUP BY database,table
        """.format(
        tables=",".join(
            "('{0}', '{1}')".format(t["database"], t["table"]) for t in tables
        ),
        limit=limit,
    )
    return ch_client.execute(query, False)


def is_userfault_exception(exception):
    """
    Check if exception was caused by user.
    Current list:
      * DB::Exception: Cannot reserve 1.00 MiB, not enough space
      * DB::Exception: Incorrect data: Sign = -127 (must be 1 or -1)
    """

    if "DB::Exception: Cannot reserve" in exception and "not enough space" in exception:
        return True
    if (
        "DB::Exception: Incorrect data: Sign" in exception
        and "(must be 1 or -1)" in exception
    ):
        return True

    return False


def get_max_replicated_merges_in_queue(ch_client):
    """
    Get max_replicated_merges_in_queue value
    """
    query = """
        SELECT value FROM system.merge_tree_settings WHERE name='max_replicated_merges_in_queue'
    """
    res = ch_client.execute(query, True)
    if not res:
        return (
            16  # 16 is default value for 'max_replicated_merges_in_queue' in ClickHouse
        )
    return int(res[0][0])
=======
    return estimate_replication_lag(ctx, xcrit, crit, warn, mwarn, mcrit, verbose)
>>>>>>> 1746a7a6
<|MERGE_RESOLUTION|>--- conflicted
+++ resolved
@@ -1,16 +1,6 @@
-<<<<<<< HEAD
-from typing import Any, Dict
-
-=======
->>>>>>> 1746a7a6
 import click
 
-<<<<<<< HEAD
-from ch_tools.common.result import Result
-from ch_tools.monrun_checks.clickhouse_client import ClickhouseClient
-=======
 from ch_tools.common.commands.replication_lag import estimate_replication_lag
->>>>>>> 1746a7a6
 
 
 @click.command("replication-lag")
@@ -60,265 +50,4 @@
 )
 @click.pass_context
 def replication_lag_command(ctx, xcrit, crit, warn, mwarn, mcrit, verbose):
-<<<<<<< HEAD
-    """
-    Check for replication lag across replicas.
-    Should be: lag >= lag_with_errors, lag >= max_execution
-    """
-    # pylint: disable=too-many-branches,too-many-locals
-    ch_client = ClickhouseClient(ctx)
-    lag, lag_with_errors, max_execution, max_merges, chart = get_replication_lag(
-        ch_client
-    )
-
-    msg_verbose = ""
-    msg_verbose_2 = "\n\n"
-
-    if verbose >= 1:
-        verbtab = []
-
-        headers = [
-            "Table",
-            "Lag [s]",
-            "Tasks",
-            "Max task execution [s]",
-            "Non-retrayable errors",
-            "Has user fault errors",
-            "Merges with 1000+ tries",
-        ]
-        for key, item in chart.items():
-            if item.get("multi_replicas", False):
-                tabletab = [
-                    key,
-                    item.get("delay", 0),
-                    item.get("tasks", 0),
-                    item.get("max_execution", 0),
-                    item.get("errors", 0),
-                    item.get("user_fault", False),
-                    item.get("retried_merges", 0),
-                ]
-                verbtab.append(tabletab)
-                if verbose >= 2:
-                    exceptions_retrayable = ""
-                    exceptions_non_retrayable = ""
-                    exceptions_ignored = ""
-                    for exception in item.get("exceptions", []):
-                        if exception:
-                            if is_userfault_exception(exception):
-                                exceptions_ignored += "\t" + exception[5:] + "\n"
-                            elif exception.startswith("<pr> "):
-                                exceptions_retrayable += "\t" + exception[5:] + "\n"
-                            else:
-                                exceptions_non_retrayable += "\t" + exception[5:] + "\n"
-                    max_execution_part = (
-                        item.get("max_execution_part", "")
-                        if item.get("max_execution", 0)
-                        else 0
-                    )
-                    if (
-                        exceptions_retrayable
-                        or exceptions_non_retrayable
-                        or exceptions_ignored
-                        or max_execution_part
-                    ):
-                        msg_verbose_2 = msg_verbose_2 + key + ":\n"
-                    if exceptions_non_retrayable:
-                        msg_verbose_2 = (
-                            msg_verbose_2
-                            + "  Non-retrayable errors:\n"
-                            + exceptions_non_retrayable
-                        )
-                    if exceptions_retrayable:
-                        msg_verbose_2 = (
-                            msg_verbose_2
-                            + "  Retrayable errors:\n"
-                            + exceptions_retrayable
-                        )
-                    if exceptions_ignored:
-                        msg_verbose_2 = (
-                            msg_verbose_2
-                            + "  User fault errors:\n"
-                            + exceptions_ignored
-                        )
-                    if max_execution_part:
-                        msg_verbose_2 = (
-                            msg_verbose_2
-                            + "  Result part of task with max execution time: "
-                            + max_execution_part
-                            + "\n"
-                        )
-        msg_verbose = tabulate(verbtab, headers=headers)
-        if verbose >= 2:
-            msg_verbose = msg_verbose + msg_verbose_2
-
-    max_merges_warn_threshold = 1
-    max_merges_crit_threshold = 1
-    if max_merges > 0:
-        max_replicated_merges_in_queue = get_max_replicated_merges_in_queue(ch_client)
-        max_merges_warn_threshold = int(max_replicated_merges_in_queue * mwarn / 100.0)
-        max_merges_crit_threshold = int(max_replicated_merges_in_queue * mcrit / 100.0)
-
-    if lag < warn and max_merges < max_merges_warn_threshold:
-        return Result(code=0, message="OK", verbose=msg_verbose)
-
-    msg = "Max {0} seconds, with errors {1} seconds, max task execution {2} seconds, max merges in queue {3}".format(
-        lag, lag_with_errors, max_execution, max_merges
-    )
-
-    if (
-        lag_with_errors < crit
-        and max_execution < xcrit
-        and max_merges < max_merges_crit_threshold
-    ):
-        return Result(code=1, message=msg, verbose=msg_verbose)
-
-    return Result(code=2, message=msg, verbose=msg_verbose)
-
-
-def get_replication_lag(ch_client):
-    """
-    Get max absolute_delay from system.replicas.
-    """
-
-    tables = get_tables_with_replication_delay(ch_client)
-    chart: Dict[str, Dict[str, Any]] = {}
-    for t in tables:
-        key = "{database}.{table}".format(database=t["database"], table=t["table"])
-        chart[key] = {}
-        chart[key]["delay"] = int(t["absolute_delay"])
-    tables = filter_out_single_replica_tables(ch_client, tables)
-    for t in tables:
-        key = "{database}.{table}".format(database=t["database"], table=t["table"])
-        chart[key]["multi_replicas"] = True
-    tables = count_errors(ch_client, tables, -1)
-
-    max_merges = 0
-    for t in tables:
-        key = "{database}.{table}".format(database=t["database"], table=t["table"])
-        chart[key]["tasks"] = int(t["tasks"])
-        chart[key]["errors"] = int(t["errors"])
-        chart[key]["max_execution"] = int(t["max_execution"])
-        chart[key]["max_execution_part"] = t["max_execution_part"]
-        chart[key]["exceptions"] = t["exceptions"]
-        chart[key]["retried_merges"] = int(t["retried_merges"])
-        max_merges = max(int(t["retried_merges"]), max_merges)
-        for exception in t["exceptions"]:
-            if is_userfault_exception(exception):
-                chart[key]["userfault"] = True
-                break
-
-    lag = 0
-    lag_with_errors = 0
-    max_execution = 0
-    for key, item in chart.items():
-        if item.get("multi_replicas", False):
-            delay = item.get("delay", 0)
-            if delay > lag:
-                lag = delay
-            if (
-                delay > lag_with_errors
-                and item.get("errors", 0) > 0
-                and not item.get("userfault", False)
-            ):
-                lag_with_errors = delay
-            execution = item.get("max_execution", 0)
-            if execution > max_execution:
-                max_execution = execution
-
-    return lag, lag_with_errors, max_execution, max_merges, chart
-
-
-def get_tables_with_replication_delay(ch_client):
-    """
-    Get tables with absolute_delay > 0.
-    """
-    query = "SELECT database, table, zookeeper_path, absolute_delay FROM system.replicas WHERE absolute_delay > 0"
-    return ch_client.execute(query, compact=False)
-
-
-def filter_out_single_replica_tables(ch_client, tables):
-    if not tables:
-        return tables
-
-    query = """
-        SELECT
-            database,
-            table,
-            zookeeper_path
-        FROM system.replicas
-        WHERE (database, table) IN ({tables})
-        AND total_replicas > 1
-        """.format(
-        tables=",".join(
-            "('{0}', '{1}')".format(t["database"], t["table"]) for t in tables
-        )
-    )
-    return ch_client.execute(query, False)
-
-
-def count_errors(ch_client, tables, exceptions_limit):
-    """
-    Add count of replication errors.
-    """
-    if not tables:
-        return tables
-
-    limit = "" if exceptions_limit < 0 else "({})".format(exceptions_limit)
-
-    query = """
-        SELECT
-            database,
-            table,
-            count() as tasks,
-            countIf(last_exception != '' AND postpone_reason = '') as errors,
-            max(IF(is_currently_executing, dateDiff('second', last_attempt_time, now()), 0)) as max_execution,
-            groupUniqArray{limit}(IF(last_exception != '', concat(IF(postpone_reason = '', '     ', '<pr> '), last_exception), '')) as exceptions,
-            argMax(new_part_name, IF(is_currently_executing, dateDiff('second', last_attempt_time, now()), 0)) as max_execution_part,
-            countIf(type = 'MERGE_PARTS' and num_tries >= 1000) as retried_merges
-        FROM system.replication_queue
-        WHERE (database, table) IN ({tables})
-        GROUP BY database,table
-        """.format(
-        tables=",".join(
-            "('{0}', '{1}')".format(t["database"], t["table"]) for t in tables
-        ),
-        limit=limit,
-    )
-    return ch_client.execute(query, False)
-
-
-def is_userfault_exception(exception):
-    """
-    Check if exception was caused by user.
-    Current list:
-      * DB::Exception: Cannot reserve 1.00 MiB, not enough space
-      * DB::Exception: Incorrect data: Sign = -127 (must be 1 or -1)
-    """
-
-    if "DB::Exception: Cannot reserve" in exception and "not enough space" in exception:
-        return True
-    if (
-        "DB::Exception: Incorrect data: Sign" in exception
-        and "(must be 1 or -1)" in exception
-    ):
-        return True
-
-    return False
-
-
-def get_max_replicated_merges_in_queue(ch_client):
-    """
-    Get max_replicated_merges_in_queue value
-    """
-    query = """
-        SELECT value FROM system.merge_tree_settings WHERE name='max_replicated_merges_in_queue'
-    """
-    res = ch_client.execute(query, True)
-    if not res:
-        return (
-            16  # 16 is default value for 'max_replicated_merges_in_queue' in ClickHouse
-        )
-    return int(res[0][0])
-=======
-    return estimate_replication_lag(ctx, xcrit, crit, warn, mwarn, mcrit, verbose)
->>>>>>> 1746a7a6
+    return estimate_replication_lag(ctx, xcrit, crit, warn, mwarn, mcrit, verbose)