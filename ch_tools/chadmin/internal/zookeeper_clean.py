import ast
import os
import re
import time
from collections import defaultdict, deque
from dataclasses import dataclass
<<<<<<< HEAD
from functools import partial
from typing import Deque, Dict, Generator, List, Optional, Tuple
=======
from typing import Any, Callable, Deque, Dict, Generator, List, Optional, Tuple
>>>>>>> 056725ea

from click import BadParameter, Context
from kazoo.client import KazooClient
from kazoo.exceptions import NoNodeError
from kazoo.interfaces import IAsyncResult
from tenacity import (
    retry,
    retry_if_exception_message,
    retry_if_exception_type,
    stop_after_attempt,
    wait_random_exponential,
)

from ch_tools.chadmin.internal.database_replica import system_database_drop_replica
from ch_tools.chadmin.internal.system import match_ch_version
from ch_tools.chadmin.internal.table_replica import (
    list_table_replicas,
    system_table_drop_replica,
    system_table_drop_replica_by_zk_path,
)
from ch_tools.chadmin.internal.utils import chunked
from ch_tools.chadmin.internal.zookeeper import (
    _get_zero_copy_zookeeper_path,
    delete_recursive,
    delete_zk_nodes,
    escape_for_zookeeper,
    find_leafs_and_nodes,
    find_paths,
    format_path,
    get_children,
    zk_client,
)
from ch_tools.common import logging
from ch_tools.common.clickhouse.client import ClickhouseError
from ch_tools.common.process_pool import WorkerTask, execute_tasks_in_parallel

REPLICATED_DATABASE_MARKER = bytes("DatabaseReplicated", "utf-8")
ZERO_COPY_LOCKS_TO_DELETE_BATCH = 10000


def replace_macros_in_nodes(func: Callable) -> Callable:
    def wrapper(ctx: Context, nodes: List[str], *args: Any, **kwargs: Any) -> Callable:
        replace_macros_nodes = [format_path(ctx, node) for node in nodes]
        return func(ctx, replace_macros_nodes, *args, **kwargs)

    return wrapper


@dataclass
class ZookeeperNode:
    path: str
    children: List[str]


@dataclass
class GetChildrenTask:
    path: str
    get_children_request: IAsyncResult


class ZookeeperTreeInspector:
    """
    Class for traversal zookeeper tree.
    It is based on 3 queues (pending, active, finished). We are performing several (max_parrallel_tasks) async request,
    so active queue has limited size.
    Note: It doesn't inserts nodes, user should do it manually.

    There are two main methods:
        add() -> add list nodes to get children.
        get() -> get the one node with list of children.
    """

    def __init__(self, zk: KazooClient, max_parrallel_tasks: int = 5) -> None:
        self._zk_client = zk
        self._max_active_tasks = max_parrallel_tasks

        self._queue_pending: Deque[str] = deque()
        self._queue_active: Deque[GetChildrenTask] = deque(
            maxlen=self._max_active_tasks
        )
        self._queue_finished: Deque[ZookeeperNode] = deque()

    def _update_pending_queue(self) -> None:
        """
        Moves tasks to active and creates async get_children requests.
        """

        number_tasks_to_move_to_active = min(
            len(self._queue_pending), self._max_active_tasks - len(self._queue_active)
        )

        for _ in range(0, number_tasks_to_move_to_active):
            path = self._queue_pending.popleft()
            async_task = self._zk_client.get_children_async(path)
            self._queue_active.append(GetChildrenTask(path, async_task))

    def _update_active_queue(self) -> None:
        """
        Moves executed tasks from active to finished queues.
        """

        while (
            len(self._queue_active)
            and self._queue_active[0].get_children_request.ready()
        ):
            async_task = self._queue_active.popleft()
            if async_task.get_children_request.successful():
                self._queue_finished.append(
                    ZookeeperNode(
                        async_task.path, async_task.get_children_request.get()
                    )
                )
            else:
                if isinstance(async_task.get_children_request.exception, NoNodeError):
                    logging.warning(
                        "Ignoring node {}, because someone delete it", async_task.path
                    )
                    continue
                raise async_task.get_children_request.exception

    def _update_queues(self) -> None:
        """
        Perform queues updates.
        """

        self._update_active_queue()
        self._update_pending_queue()

    def _exists_tasks_to_do(self) -> bool:
        """
        Check that exists tasks in queues.
        """

        return (
            len(self._queue_finished)
            + len(self._queue_pending)
            + len(self._queue_active)
        ) > 0

    def _wait_for_task_finished(self) -> None:
        """
        Wait until one of the tasks will be finished if it's possible.
        """

        while self._exists_tasks_to_do() and len(self._queue_finished) == 0:
            self._update_pending_queue()
            self._queue_active[0].get_children_request.wait()
            self._update_active_queue()

    def _get_impl(self) -> Optional[ZookeeperNode]:
        """
        Implementation of get functions.
        """
        self._update_queues()

        if len(self._queue_finished):
            return self._queue_finished.popleft()

        self._wait_for_task_finished()

        if not self._exists_tasks_to_do():
            return None
        return self._queue_finished.popleft()

    def add(self, pathes_to_inspect: List[str]) -> None:
        """
        Add list of paths in pending queue.
        """
        self._queue_pending.extend(pathes_to_inspect)
        self._update_queues()

    def get(self) -> Optional[ZookeeperNode]:
        """
        Get one finished task, if exists.
        """
        return self._get_impl()

    def tree_iterator(self) -> Generator[ZookeeperNode, None, None]:
        """
        Iterator for tree.
        """
        while True:
            next_zk_node = self.get()
            if not next_zk_node:
                return
            yield next_zk_node


# pylint: disable=too-many-statements
@replace_macros_in_nodes
def clean_zk_metadata_for_hosts(
    ctx: Context,
    nodes: List[str],
    zk_cleanup_root_path: str = "/",
    cleanup_tables: bool = True,
    cleanup_database: bool = True,
    cleanup_ddl_queue: bool = True,
    zk_ddl_query_path: Optional[str] = None,
    dry_run: bool = False,
) -> None:
    """
    Perform cleanup in zookeeper after deleting hosts in the cluster or whole cluster deleting.
    """

    def _traverse_zk_tree_and_find_objects(
        zk: KazooClient,
        zk_root_path: str,
        excluded_paths: List[str],
        max_workers: int = 4,
    ) -> List[ZookeeperNode]:
        """
        Traverse zk tree and find replicated objects.
        """

        inspector = ZookeeperTreeInspector(zk, max_parrallel_tasks=max_workers)
        inspector.add([zk_root_path])

        objects_paths: List[ZookeeperNode] = []

        excluded_regexp = re.compile("|".join(excluded_paths))

        for zk_node in inspector.tree_iterator():
            if "replicas" in zk_node.children:
                objects_paths.append(zk_node)
                continue

            children_to_traverse: List[str] = []
            for children in zk_node.children:
                children_full_path = os.path.join(zk_node.path, children)
                if not re.match(excluded_regexp, children_full_path):
                    children_to_traverse.append(children_full_path)
            inspector.add(children_to_traverse)

        logging.info("Found {} replicated objects", len(objects_paths))
        return objects_paths

    def _collect_objects_for_cleanup(
        zk: KazooClient,
        zk_root_path: str,
        collect_tables: bool,
        collect_database: bool,
        max_workers: int = 4,
    ) -> Tuple[Dict[str, List[Tuple[str, str]]], Dict[str, List[str]]]:
        """
        Gets list of all replicated objects in zk, determine tables and databases for cleanup.
        """

        excluded_paths = [
            ".*clickhouse/task_queue",
            ".*clickhouse/zero_copy",
            ".*/blocks/.*",
            ".*/block_numbers/.*",
        ]

        replicated_objects: List[ZookeeperNode] = _traverse_zk_tree_and_find_objects(
            zk,
            zk_root_path,
            excluded_paths=excluded_paths,
            max_workers=max_workers,
        )

        nodes_set = set(nodes)

        databases_to_cleanup: Dict[str, List[Tuple[str, str]]] = defaultdict(list)
        tables_to_cleanup: Dict[str, List[str]] = defaultdict(list)

        for replicated_object in replicated_objects:
            # Actually there is no a reliable way to determine that node is the root of replicated table in the CH (24.10)
            # So we are assuming that if object is not a database then it is a table.
            #
            # Replicated table
            # https://github.com/ClickHouse/ClickHouse/blob/eb984db51ea0309dd607eaf98280315b42347f65/src/Interpreters/InterpreterSystemQuery.cpp#L1029
            #
            # Replicated Database
            # https://github.com/ClickHouse/ClickHouse/blob/eb984db51ea0309dd607eaf98280315b42347f65/src/Databases/DatabaseReplicated.cpp#L1529
            try:
                is_database = (
                    zk.get(replicated_object.path)[0] == REPLICATED_DATABASE_MARKER
                )
            except NoNodeError:
                logging.warning(
                    "Someone delete node {}, ignore it", replicated_object.path
                )
                continue

            is_table = not is_database
            if is_database and not collect_database:
                continue
            if is_table and not collect_tables:
                continue

            replicas_list: List[str] = get_children(
                zk, os.path.join(replicated_object.path, "replicas")
            )

            for replica in replicas_list:
                if is_database:
                    shard, replica_parsed = replica.split("|")
                    if replica_parsed in nodes_set:
                        databases_to_cleanup[replicated_object.path].append(
                            (shard, replica_parsed)
                        )
                elif is_table:
                    if replica in nodes_set:
                        tables_to_cleanup[replicated_object.path].append(replica)
                else:
                    raise RuntimeError("Unreacheble state")

        logging.info(
            "From {} objects, there are {} replicatad tables and {} replicated databases.",
            len(replicated_objects),
            len(tables_to_cleanup),
            len(databases_to_cleanup),
        )
        return (databases_to_cleanup, tables_to_cleanup)

    def _drop_table_replica_task(
        ctx: Context,
        table_zk_path: str,
        replica: str,
        dry_run: bool,
        retry_decorator: Any,
    ) -> None:
        """
        Workaround for the problem from:
        https://github.com/ClickHouse/ClickHouse/pull/70642

        If this pr to ch will be merged, then we can always use `from zkpath` syntax.
        """
        list_replicas = list_table_replicas(ctx=ctx, zookeeper_path=table_zk_path)

        if len(list_replicas):
            database = list_replicas[0]["database"]
            table = list_replicas[0]["table"]
            retry_decorator(system_table_drop_replica)(ctx, replica, database, table)
        else:
            retry_decorator(system_table_drop_replica_by_zk_path)(
                ctx, replica, table_zk_path, dry_run
            )

    def _drop_database_replica_task(
        ctx: Context,
        database_zk_path: str,
        replica: str,
        dry_run: bool,
        retry_decorator: Any,
    ) -> None:
        """
        Task for the system drop database replica query with retry.
        """
        retry_decorator(system_database_drop_replica)(
            ctx, database_zk_path, replica, dry_run
        )

    def cleanup_tables_and_databases(zk: KazooClient) -> None:
        """
        Collects all objects that have nodes to be deleted and runs drop repliaca for them.
        """
        clean_zk_metadata_config = ctx.obj["config"]["chadmin"]["zookeeper"][
            "clean_zk_metadata_for_hosts"
        ]
        max_workers: int = clean_zk_metadata_config["workers"]
        min_wait_time_sec: int = clean_zk_metadata_config["retry_min_wait_sec"]
        max_wait_time_sec: int = clean_zk_metadata_config["retry_max_wait_sec"]
        max_retries: int = clean_zk_metadata_config["max_retries"]

        retry_decorator = retry(
            retry=(
                retry_if_exception_type(ClickhouseError)
                & (
                    retry_if_exception_message(match=".*because it's active.*")
                    | retry_if_exception_message(match=".*is active.*")
                )
            ),
            wait=wait_random_exponential(min=min_wait_time_sec, max=max_wait_time_sec),
            stop=stop_after_attempt(max_retries),
        )

        database_to_drop, tables_to_drop = _collect_objects_for_cleanup(
            zk,
            zk_root_path,
            collect_database=cleanup_database,
            collect_tables=cleanup_tables,
            max_workers=max_workers,
        )

        tasks: List[WorkerTask] = []
        if cleanup_tables:
            for zk_table_path, list_of_nodes in tables_to_drop.items():
                for node in list_of_nodes:
                    tasks.append(
                        WorkerTask(
                            f"drop_replica_task_{node}",
                            _drop_table_replica_task,
                            {
                                "ctx": ctx,
                                "table_zk_path": zk_table_path,
                                "replica": node,
                                "dry_run": dry_run,
                                "retry_decorator": retry_decorator,
                            },
                        )
                    )

        if cleanup_database:
            if match_ch_version(ctx, min_version="23.1"):
                for zk_database_path, list_of_nodes in database_to_drop.items():  # type: ignore
                    for node in list_of_nodes:
                        replica = f"{node[0]}|{node[1]}"
                        tasks.append(
                            WorkerTask(
                                f"system_database_drop_replica_{replica}",
                                _drop_database_replica_task,
                                {
                                    "ctx": ctx,
                                    "database_zk_path": zk_database_path,
                                    "replica": replica,
                                    "dry_run": dry_run,
                                    "retry_decorator": retry_decorator,
                                },
                            )
                        )
            else:
                logging.warning(
                    "Ch version is too old, will skip replicated database cleanup."
                )

        execute_tasks_in_parallel(tasks, max_workers=max_workers)

    def _get_hosts_from_ddl(zk: KazooClient, ddl_task_path: str) -> Dict[str, str]:
        """
        Extract hostnames from the ddl task. Returns in dict format as { 'escaped_hostname'  : 'escaped_hostname:port' }
        Example of ddl:

        version: 5
        query: CREATE TABLE default.test ...
        hosts: ['host:port', ...]
        initiator: host:port
        settings: s3_min_upload_part_size = 33554432, s3_max_single_part_upload_size = 33554432, distributed_foreground_insert = true, distributed_background_insert_batch = true, log_queries = false, log_queries_cut_to_length = 10000000, max_concurrent_queries_for_user = 450, ignore_on_cluster_for_replicated_udf_queries = true, ignore_on_cluster_for_replicated_access_entities_queries = true, timeout_before_checking_execution_speed = 300., join_algorithm = 'auto,direct', allow_drop_detached = true, database_atomic_wait_for_drop_and_detach_synchronously = true, kafka_disable_num_consumers_limit = true, force_remove_data_recursively_on_drop = true
        tracing: 00000000-0000-0000-0000-000000000000
        """
        try:
            for line in zk.get(ddl_task_path)[0].decode().strip().splitlines():
                if "hosts: " in line:
                    host_names_with_ports = ast.literal_eval(line[len("hosts: ") :])
                    result = {
                        hosts_with_port[: hosts_with_port.find(":")]: hosts_with_port
                        for hosts_with_port in host_names_with_ports
                    }
                    return result
        except NoNodeError:
            pass
        return {}

    def _is_ddl_task_finished(
        zk: KazooClient, ddl_number_of_hosts: int, ddl_path: str
    ) -> bool:
        """
        Check that ddl is finished.
        """
        if not zk.exists(ddl_path):
            return True

        return ddl_number_of_hosts == len(
            get_children(zk, os.path.join(ddl_path, "finished/"))
        )

    def _wait_ddl_tasks_finished(
        zk: KazooClient,
        dll_tasks_to_remove: List[Tuple[str, int]],
        wait_time: float = 0.3,
        max_attemps: int = 20,
    ) -> None:
        """
        Go thought list of tasks to remove and tries to wait until all of them finish.
        """
        for _ in range(0, max_attemps):
            for ddl_data in dll_tasks_to_remove:
                ddl_path = ddl_data[0]
                ddl_size = ddl_data[1]
                if not _is_ddl_task_finished(zk, ddl_size, ddl_path):
                    break
            else:
                return
            time.sleep(wait_time)

        # Even if ddl task not finished, we must remove it. So just warn it.
        for ddl_data in dll_tasks_to_remove:
            if not _is_ddl_task_finished(zk, ddl_data[1], ddl_data[0]):
                logging.warning(
                    "DDL task {} is not finished. Will remove it anyway.",
                    ddl_data[0],
                )

    def mark_finished_ddl_query(zk: KazooClient) -> None:
        """
        If after deleting a host there are still unfinished ddl tasks in the queue,
        then we pretend that the host has completed this task.

        """
        ddl_tasks_to_remove: List[Tuple[str, int]] = []

        logging.info("Start ddl query cleanup for nodes: {}", ",".join(nodes))

        for ddl_task in get_children(zk, format_path(ctx, zk_ddl_query_path)):  # type: ignore
            ddl_task_full: str = os.path.join(zk_ddl_query_path, ddl_task)  # type: ignore
            logging.info("DDL task full path: {}", ddl_task_full)

            have_mention = False
            ddl_hosts_dict = _get_hosts_from_ddl(zk, ddl_task_full)

            for host in nodes:
                escaped_host_name: str = escape_for_zookeeper(host)
                if escaped_host_name not in ddl_hosts_dict:
                    logging.info("Host is not mentioned in DDL task value")
                    continue

                have_mention = True
                finished_path = os.path.join(
                    ddl_task_full, f"finished/{ddl_hosts_dict[escaped_host_name]}"
                )

                if zk.exists(finished_path):
                    logging.info("Finished path already exists: {}", finished_path)
                    continue
                logging.info("Add {} to finished for ddl_task: {}", host, ddl_task)
                if not dry_run:
                    zk.create(finished_path, b"0\n")

            if have_mention:
                ddl_tasks_to_remove.append((ddl_task_full, len(ddl_hosts_dict)))

        logging.info("Finish mark ddl query")
        chunk_size = 100
        for ddl_task_chunk in chunked(ddl_tasks_to_remove, chunk_size):
            if not dry_run:
                _wait_ddl_tasks_finished(zk, ddl_task_chunk)
            delete_zk_nodes(ctx, [ddl_data[0] for ddl_data in ddl_task_chunk], dry_run)

        logging.info("DDL queue cleanup finished")

    zk_root_path: str = format_path(ctx, zk_cleanup_root_path)

    with zk_client(ctx) as zk:
        cleanup_tables_and_databases(zk)

        if cleanup_ddl_queue:
            if not zk_ddl_query_path:
                raise BadParameter(
                    "Trying to clean ddl queue, but the ddl queue path is not specified."
                )

            mark_finished_ddl_query(zk)


def _clean_zero_copy_locks_for_table_and_part(
    zk: KazooClient,
    zero_copy_path: str,
    table_uuid: Optional[str],
    part_id: Optional[str],
    dry_run: bool,
) -> None:
    """
    No need to find every replica's path. Removing part's or table's directory is enough.
    """
    if part_id:
        template = re.escape(rf"{zero_copy_path}/{table_uuid}/{part_id}")
        paths = find_paths(zk, zero_copy_path, [template])
        if not paths:
            return
        table_path = os.path.dirname(paths[0])
        # Checking if we can just delete the table's directory instead
        if len(get_children(zk, table_path)) == 1:
            paths = [table_path]
    else:
        paths = [f"{zero_copy_path}/{table_uuid}"] if table_uuid else []

    delete_recursive(zk, paths, dry_run)


def _clean_zero_copy_locks_for_replica(
    zk: KazooClient,
    zero_copy_path: str,
    table_uuid: Optional[str],
    part_id: Optional[str],
    replica_name: str,
    dry_run: bool,
) -> None:
    """
    Find and delete all zero-copy locks for given replica.
    """
    anything = r".+"
    table_uuid = re.escape(table_uuid) if table_uuid else anything
    part_id = re.escape(part_id) if part_id else anything
    replica_name = re.escape(replica_name)
    template = rf"{zero_copy_path}/{table_uuid}/{part_id}/.+/{replica_name}"
    predicate = partial(re.match, template)

    paths_to_delete = []
    for path_to_delete in find_leafs_and_nodes(zk, zero_copy_path, predicate):
        # Do not delete root path
        if zero_copy_path == path_to_delete:
            continue
        paths_to_delete.append(path_to_delete)
        if len(paths_to_delete) >= ZERO_COPY_LOCKS_TO_DELETE_BATCH:
            delete_recursive(zk, paths_to_delete, dry_run)
            paths_to_delete = []

    delete_recursive(zk, paths_to_delete, dry_run)


def _validate_args(
    ctx: Context,
    zero_copy_path: Optional[str] = None,
    table_uuid: Optional[str] = None,
    part_id: Optional[str] = None,
) -> None:
    if zero_copy_path:
        verify_regex = ctx.obj["config"]["chadmin"]["zookeeper"][
            "verify_zookeeper_zero_copy_path_regex"
        ]
        if not re.match(verify_regex, zero_copy_path):
            raise RuntimeError(
                f"Given 'zero_copy_path' value '{zero_copy_path}' doesn't look like a zero-copy path. See 'verify_zookeeper_zero_copy_path_regex' setting in config."
            )

    if table_uuid and not re.match(
        r"^[0-9a-fA-F]{8}-([0-9a-fA-F]{4}-){3}[0-9a-fA-F]{12}$", table_uuid
    ):
        raise RuntimeError(
            f"Given 'table_uuid' value '{table_uuid}' doesn't look like a uuid."
        )

    # partition_min_max_level_mutation
    if part_id:
        if not re.match(r"^(.+?)_(\d+)_(\d+)_(\d+)(_\d+)?$", part_id):
            # Old part name format has YYYYMMDD_YYYYMMDD instead of partition id
            if not re.match(r"^(\d{8})_(\d{8})_(\d+)_(\d+)_(\d+)(_\d+)?$", part_id):
                raise RuntimeError(
                    f"Given 'part_id' value '{part_id}' doesn't look like a part name."
                )


def delete_zero_copy_locks(
    ctx: Context,
    zero_copy_path: Optional[str] = None,
    disk_type: Optional[str] = None,
    table_uuid: Optional[str] = None,
    part_id: Optional[str] = None,
    replica_name: Optional[str] = None,
    dry_run: bool = False,
) -> None:
    """
    Recursively find all zero-copy lock's paths by regex and delete them.
    """
    _validate_args(ctx, zero_copy_path, table_uuid, part_id)

    zero_copy_path = zero_copy_path or _get_zero_copy_zookeeper_path(
        ctx, disk_type, table_uuid
    )

    with zk_client(ctx) as zk:
        if not replica_name:
            _clean_zero_copy_locks_for_table_and_part(
                zk, zero_copy_path, table_uuid, part_id, dry_run
            )
        else:
            _clean_zero_copy_locks_for_replica(
                zk, zero_copy_path, table_uuid, part_id, replica_name, dry_run
            )<|MERGE_RESOLUTION|>--- conflicted
+++ resolved
@@ -4,12 +4,17 @@
 import time
 from collections import defaultdict, deque
 from dataclasses import dataclass
-<<<<<<< HEAD
 from functools import partial
-from typing import Deque, Dict, Generator, List, Optional, Tuple
-=======
-from typing import Any, Callable, Deque, Dict, Generator, List, Optional, Tuple
->>>>>>> 056725ea
+from typing import (
+    Any,
+    Callable,
+    Deque,
+    Dict,
+    Generator,
+    List,
+    Optional,
+    Tuple,
+)
 
 from click import BadParameter, Context
 from kazoo.client import KazooClient
