from typing import List, Tuple

from click import ClickException, Context
from kazoo.client import KazooClient, TransactionRequest
from kazoo.exceptions import NodeExistsError

from ch_tools.chadmin.cli import metadata
from ch_tools.chadmin.cli.database_metadata import parse_database_from_metadata
from ch_tools.chadmin.internal.clickhouse_disks import CLICKHOUSE_PATH
from ch_tools.chadmin.internal.system import get_version, match_str_ch_version
from ch_tools.chadmin.internal.table import (
    change_table_uuid,
    detach_table,
    read_local_table_metadata,
)
from ch_tools.chadmin.internal.utils import execute_query, replace_macros
from ch_tools.chadmin.internal.zookeeper import (
    escape_for_zookeeper,
    format_path,
    get_zk_node,
    zk_client,
)
from ch_tools.common import logging
from ch_tools.common.clickhouse.client.query_output_format import OutputFormat
from ch_tools.common.clickhouse.config import get_macros


def create_temp_db(ctx: Context, migrating_database: str, temp_db: str) -> None:
    query = f"""
        CREATE DATABASE {temp_db} ON CLUSTER '{{cluster}}' ENGINE = Replicated('/clickhouse/{migrating_database}', '{{shard}}', '{{replica}}')
    """

    response = execute_query(ctx, query, echo=True, format_="JSON")

    ex_text = response.get("exception")
    logging.info("create_temp_db: got ex={}", ex_text)
    if ex_text is not None:
        raise ClickException(ex_text)


def _update_local_metadata_first_replica(ctx: Context, migrating_database: str) -> None:
    _detach_dbs(ctx, dbs=[migrating_database])

    try:
        metadata_non_repl_db = parse_database_from_metadata(migrating_database)
        metadata_non_repl_db.set_replicated()
    except Exception as ex:
        logging.error("Failed _update_local_metadata_first_replica with ex={}", ex)
        _attach_dbs(ctx, dbs=[migrating_database])
        raise ex

    _attach_dbs(ctx, dbs=[migrating_database])


def _check_tables_consistent(
    ctx: Context, database_name: str, tables_info: dict
) -> None:
    for row in tables_info:
        table_name = row["name"]
        table_local_metadata_path = row["metadata_path"]

        if not is_table_schema_equal(
            ctx,
            database_name=database_name,
            table_name=table_name,
            table_local_metadata_path=table_local_metadata_path,
        ):
            if "Replicated" in row["engine"]:
                logging.warning(
                    "Replicated table engine {} can have different schema. Continue.",
                    row["engine"],
                )
                continue

            logging.error(
                "Table {} with engine {} has different schema.",
                table_name,
                row["engine"],
            )
            _attach_dbs(ctx, dbs=[database_name])

            raise RuntimeError(
                f"Local table metadata for table {table_name} is different from zk metadata"
            )


def _generate_counter(ctx: Context, zk: KazooClient, migrating_database: str) -> str:
    path_counter = zk.create(
        format_path(ctx, f"/clickhouse/{migrating_database}/counter/cnt-"),
        sequence=True,
        ephemeral=True,
    )

    counter = path_counter[path_counter.rfind("-") + 1 :]
    assert len(counter) > 0

    logging.info(
        "path_counter={}, after parse counter={}",
        path_counter,
        counter,
    )

    return counter


def _check_result_txn(results: List) -> None:
    for result in results:
        if isinstance(result, NodeExistsError):
            logging.info("result contains NodeExistsError.")
            raise NodeExistsError()
        if isinstance(result, Exception):
            logging.error("result contains ex={}, type=P{}.", result, type(result))
            raise result
        logging.info("check_result_txn: result={}, continue.", result)


def get_shard_and_replica_from_macros(ctx: Context) -> Tuple[str, str]:
    macros = get_macros(ctx)

    missing = [macro for macro in ["shard", "replica"] if macro not in macros]
    if missing:
        raise RuntimeError(f"Failed replace marcos. {missing}")

    shard = replace_macros("{shard}", get_macros(ctx))
    replica = replace_macros("{replica}", get_macros(ctx))

    return shard, replica


def migrate_as_first_replica(ctx: Context, migrating_database: str) -> None:
    logging.info("call migrate_as_first_replica")

    with zk_client(ctx) as zk:
        counter = _generate_counter(ctx, zk, migrating_database)
        txn = zk.transaction()

        _create_first_replica_database_name(ctx, txn, migrating_database)
        _create_query_node(ctx, txn, migrating_database, counter)
        _create_database_replica(ctx, txn, migrating_database)

        _create_database_metadata_nodes(ctx, txn, migrating_database)

        result = txn.commit()
        logging.info("Txn was committed. Result {}", result)

        _check_result_txn(result)

<<<<<<< HEAD
def migrate_as_non_first_replica(
    ctx: Context, database_name: str, temp_db: str
) -> None:
    metadata_non_repl_db = parse_database_from_metadata(database_name)
    metadata_temp_db = parse_database_from_metadata(temp_db)
    original_engine = metadata_non_repl_db.database_engine
    tables_info = _get_tables_info_and_detach(ctx, database_name)
=======
    # There is an issue when at first time _update_local_metadata_first_replica was failed.
    # Then next time we would have a failed txn.
    # However, I assume that database has correct metadata.
    _update_local_metadata_first_replica(ctx, migrating_database)
>>>>>>> 854519fb


def migrate_as_non_first_replica(ctx: Context, migrating_database: str) -> None:
    logging.info("call migrate_as_non_first_replica")

    with zk_client(ctx) as zk:
        counter = _generate_counter(ctx, zk, migrating_database)

        txn = zk.transaction()

        _create_query_node(ctx, txn, migrating_database, counter)
        _create_database_replica(ctx, txn, migrating_database)

        metadata_non_repl_db = parse_database_from_metadata(migrating_database)
        tables_info = _get_tables_info_and_detach(ctx, migrating_database)

        _detach_dbs(ctx, dbs=[migrating_database])

        _check_tables_consistent(ctx, migrating_database, tables_info)

        result = txn.commit()
        logging.info("Txn was committed. Result {}", result)

        _check_result_txn(result)

    metadata_non_repl_db.set_replicated()
    was_changed = _change_tables_uuid(ctx, tables_info, migrating_database)

    if was_changed:
        logging.info(
            f"Table UUID was changed. Database {migrating_database} was detached. Need restart Clickhouse."
        )
    else:
        _attach_dbs(ctx, dbs=[migrating_database])


def _get_host_id(ctx: Context, migrating_database: str, replica: str) -> str:
    host_name = replica

    logging.info("host_name={}", host_name)

    query = f"""
        SELECT uuid FROM system.databases WHERE database='{migrating_database}'
    """
    rows = execute_query(ctx, query, echo=True, format_=OutputFormat.JSON)
    database_uuid = rows["data"][0]["uuid"]

    result = f"{escape_for_zookeeper(host_name)}:9000:{database_uuid}"
    logging.info("_get_host_id={}", result)

    return result


def create_database_nodes(ctx: Context, migrating_database: str) -> None:
    """
    Create common nodes for Replicated database.
    https://github.com/ClickHouse/ClickHouse/blob/master/src/Databases/DatabaseReplicated.cpp#L581
    """
    with zk_client(ctx) as zk:
        if not zk.exists(format_path(ctx, "/clickhouse")):
            zk.create(format_path(ctx, "/clickhouse"), makepath=True)

        txn = zk.transaction()

        txn.create(
            path=format_path(ctx, f"/clickhouse/{migrating_database}"),
            value="DatabaseReplicated".encode(),
        )

        txn.create(path=format_path(ctx, f"/clickhouse/{migrating_database}/log"))
        txn.create(path=format_path(ctx, f"/clickhouse/{migrating_database}/replicas"))

        txn.create(path=format_path(ctx, f"/clickhouse/{migrating_database}/counter"))

        txn.create(
            path=format_path(ctx, f"/clickhouse/{migrating_database}/counter/cnt-")
        )
        txn.delete(
            path=format_path(ctx, f"/clickhouse/{migrating_database}/counter/cnt-")
        )

        txn.create(path=format_path(ctx, f"/clickhouse/{migrating_database}/metadata"))

        max_log_ptr = "1"
        txn.create(
            path=format_path(ctx, f"/clickhouse/{migrating_database}/max_log_ptr"),
            value=max_log_ptr.encode(),
        )

        data_logs_to_keep = "1000"
        txn.create(
            path=format_path(ctx, f"/clickhouse/{migrating_database}/logs_to_keep"),
            value=data_logs_to_keep.encode(),
        )

        result = txn.commit()
        logging.info("Txn was committed. Result {}", result)

        _check_result_txn(result)

        logging.info("result does not contain NodeExistsError.")


def _create_first_replica_database_name(
    ctx: Context, txn: TransactionRequest, migrating_database: str
) -> None:
    logging.info("call create_first_replica_database_name.")

    txn.create(
        path=format_path(
            ctx, f"/clickhouse/{migrating_database}/first_replica_database_name"
        ),
        value=migrating_database.encode(),
    )


def _create_query_node(
    ctx: Context, txn: TransactionRequest, migrating_database: str, counter: str
) -> None:
    """
    Create queue nodes for Replicated database.
    https://github.com/ClickHouse/ClickHouse/blob/master/src/Databases/DatabaseReplicatedWorker.cpp#L254
    """
    logging.info("call create_query_node with counter={}.", counter)

    data_log_queue = """version: 1
query: 
hosts: []
initiator: 
"""  # noqa: W291

    txn.create(
        path=format_path(ctx, f"/clickhouse/{migrating_database}/log/query-{counter}"),
        value=data_log_queue.encode(),
    )

    shard, replica = get_shard_and_replica_from_macros(ctx)
    txn.create(
        path=format_path(
            ctx, f"/clickhouse/{migrating_database}/log/query-{counter}/committed"
        ),
        value=f"{shard}|{replica}".encode(),
    )

    txn.create(
        path=format_path(
            ctx, f"/clickhouse/{migrating_database}/log/query-{counter}/active"
        ),
    )

    txn.create(
        path=format_path(
            ctx, f"/clickhouse/{migrating_database}/log/query-{counter}/finished"
        ),
    )

    txn.create(
        path=format_path(
            ctx, f"/clickhouse/{migrating_database}/log/query-{counter}/synced"
        ),
    )


def _create_database_replica(
    ctx: Context, txn: TransactionRequest, migrating_database: str
) -> None:
    """
    Create replica nodes for Replicated database.
    https://github.com/ClickHouse/ClickHouse/blob/master/src/Databases/DatabaseReplicated.cpp#L714
    """
    logging.info("call create_database_replica")

    shard, replica = get_shard_and_replica_from_macros(ctx)

    txn.create(
        path=format_path(
            ctx,
            f"/clickhouse/{migrating_database}/log/query-0000000001/finished/{shard}|{replica}",
        ),
        value="0".encode(),
    )

    replica_node = f"/clickhouse/{migrating_database}/replicas/{shard}|{replica}"

    txn.create(
        path=format_path(ctx, replica_node),
        value=_get_host_id(ctx, migrating_database, replica).encode(),
    )

    query = """
        SELECT serverUUID() as id
    """
    rows = execute_query(ctx, query, echo=True, format_=OutputFormat.JSON)
    server_uuid = rows["data"][0]["id"]
    logging.info("rows={}, server_uuid={}", rows, server_uuid)

    txn.create(
        path=format_path(ctx, replica_node + "/active"),
        value=server_uuid.encode(),
    )

    txn.create(
        path=format_path(ctx, replica_node + "/digest"),
        value="0".encode(),
    )

    txn.create(
        path=format_path(ctx, replica_node + "/log_ptr"),
        value="0".encode(),
    )

    txn.create(
        path=format_path(ctx, replica_node + "/max_log_ptr_at_creation"),
        value="1".encode(),
    )


def _create_database_metadata_nodes(
    ctx: Context, txn: TransactionRequest, migrating_database: str
) -> None:
    query = f"""
        SELECT name, create_table_query, metadata_path FROM system.tables WHERE database='{migrating_database}'
    """
    rows = execute_query(ctx, query, echo=True, format_=OutputFormat.JSON)

    for row in rows["data"]:
        table_name = row["name"]
        metadata_path = row["metadata_path"]

        if match_str_ch_version(get_version(ctx), "25.1"):
            metadata_path = CLICKHOUSE_PATH + "/" + metadata_path

        with open(metadata_path, "r", encoding="utf-8") as metadata_file:
            local_table_metadata = metadata_file.read()

            txn.create(
                path=format_path(
                    ctx, f"/clickhouse/{migrating_database}/metadata/{table_name}"
                ),
                value=local_table_metadata.encode(),
            )

            logging.info(
                "add table metadata to txn: {}",
                local_table_metadata,
            )


def _detach_dbs(ctx: Context, dbs: list) -> None:
    for db in dbs:
        query = f"""
            DETACH DATABASE {db}
        """
        execute_query(
            ctx,
            query,
            echo=True,
        )


def _attach_dbs(ctx: Context, dbs: list) -> None:
    for db in dbs:
        query = f"""
            ATTACH DATABASE {db}
        """
        execute_query(
            ctx,
            query,
            echo=True,
        )


def _get_tables_info_and_detach(ctx: Context, database_name: str) -> dict:
    query = f"""
        SELECT database, name, uuid, create_table_query, metadata_path, engine FROM system.tables WHERE database='{database_name}'
    """
    rows = execute_query(ctx, query, echo=True, format_=OutputFormat.JSON)

    tables = rows["data"]

    for row in rows["data"]:
        logging.info("got row={}", row)
        table_name = row["name"]
        metadata_path = row["metadata_path"]
        create_table_query = row["create_table_query"]

        logging.info(
            "table_name={}, metadata_path={}, create_table_query={}",
            table_name,
            metadata_path,
            create_table_query,
        )

        detach_table(
            ctx, database_name=database_name, table_name=table_name, permanently=False
        )

    logging.info("Database {} contains tables: {}", database_name, tables)
    return tables


def is_table_schema_equal(
    ctx: Context, database_name: str, table_name: str, table_local_metadata_path: str
) -> bool:
    zk_metadata_path = f"/clickhouse/{database_name}/metadata/{table_name}"
    zk_table_metadata = get_zk_node(ctx, zk_metadata_path)

    local_table_metadata = read_local_table_metadata(ctx, table_local_metadata_path)

    zk_table_metadata = zk_table_metadata.rstrip()
    local_table_metadata = local_table_metadata.rstrip()

    metadata_prefix = "ATTACH TABLE _ UUID '"
    start_pos_uuid = len(metadata_prefix)
    uuid_length = 36
    finish_pos_uuid = start_pos_uuid + uuid_length

    local_table_metadata = (
        local_table_metadata[:start_pos_uuid] + local_table_metadata[finish_pos_uuid:]
    )
    zk_table_metadata = (
        zk_table_metadata[:start_pos_uuid] + zk_table_metadata[finish_pos_uuid:]
    )

    logging.info(
        "Compare metadata: local={}, zk={}", local_table_metadata, zk_table_metadata
    )

    return local_table_metadata == zk_table_metadata


def _change_tables_uuid(ctx: Context, tables: dict, database_name: str) -> bool:
    was_changed = False
    for row in tables:
        table_local_metadata_path = row["metadata_path"]

        table_name = row["name"]
        database_name = row["database"]
        old_table_uuid = row["uuid"]

        zk_metadata_path = f"/clickhouse/{database_name}/metadata/{table_name}"
        zk_table_metadata = get_zk_node(ctx, zk_metadata_path)

        zk_table_uuid = metadata.parse_uuid(zk_table_metadata)

        logging.info(
            "Table {} has old_table_uuid={}, zk_table_uuid={}",
            table_name,
            old_table_uuid,
            zk_table_uuid,
        )

        if zk_table_uuid == old_table_uuid:
            logging.info("Equal uuid. Don't need to change uuid.")
            continue

        was_changed = True

        change_table_uuid(
            ctx,
            database=database_name,
            table=table_name,
            new_uuid=zk_table_uuid,
            old_table_uuid=old_table_uuid,
            table_local_metadata_path=table_local_metadata_path,
            attached=False,
        )

    return was_changed


def is_database_exists(ctx: Context, database_name: str) -> bool:
    query = f"""
        SELECT 1 FROM system.databases WHERE database='{database_name}'
    """
    rows = execute_query(ctx, query, echo=True, format_=OutputFormat.JSON)

    return 1 == len(rows["data"])<|MERGE_RESOLUTION|>--- conflicted
+++ resolved
@@ -145,20 +145,10 @@
 
         _check_result_txn(result)
 
-<<<<<<< HEAD
-def migrate_as_non_first_replica(
-    ctx: Context, database_name: str, temp_db: str
-) -> None:
-    metadata_non_repl_db = parse_database_from_metadata(database_name)
-    metadata_temp_db = parse_database_from_metadata(temp_db)
-    original_engine = metadata_non_repl_db.database_engine
-    tables_info = _get_tables_info_and_detach(ctx, database_name)
-=======
     # There is an issue when at first time _update_local_metadata_first_replica was failed.
     # Then next time we would have a failed txn.
     # However, I assume that database has correct metadata.
     _update_local_metadata_first_replica(ctx, migrating_database)
->>>>>>> 854519fb
 
 
 def migrate_as_non_first_replica(ctx: Context, migrating_database: str) -> None:
