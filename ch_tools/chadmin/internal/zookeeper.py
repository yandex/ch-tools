import logging
import os
import re
from contextlib import contextmanager
from queue import Queue

from kazoo.client import KazooClient
from kazoo.exceptions import NoNodeError, NotEmptyError

from ch_tools.chadmin.cli import get_config, get_macros


def get_zk_node(ctx, path, binary=False):
    with zk_client(ctx) as zk:
        path = _format_path(ctx, path)
        value = zk.get(path)[0]
        return value if binary else value.decode().strip()


def check_zk_node(ctx, path):
    with zk_client(ctx) as zk:
        path = _format_path(ctx, path)
        return zk.exists(path)


def get_zk_node_acls(ctx, path):
    with zk_client(ctx) as zk:
        path = _format_path(ctx, path)
        return zk.get_acls(path)


def _get_children(zk, path):
    try:
        return zk.get_children(path)
    except NoNodeError:
        return []  # in the case ZK deletes a znode while we traverse the tree


def list_zk_nodes(ctx, path, verbose=False):
    def _stat_node(zk, node):
        descendants_count = 0
        queue = [node]
        while queue:
            item = queue.pop()
            children = _get_children(zk, item)
            descendants_count += len(children)
            queue.extend(os.path.join(item, node) for node in children)

        return {
            "path": node,
            "nodes": descendants_count,
        }

    with zk_client(ctx) as zk:
        path = _format_path(ctx, path)
        result = zk.get_children(path)
        nodes = [os.path.join(path, node) for node in sorted(result)]
        return [_stat_node(zk, node) for node in nodes] if verbose else nodes


def create_zk_nodes(ctx, paths, value=None, make_parents=False):
    if isinstance(value, str):
        value = value.encode()
    else:
        value = b""

    with zk_client(ctx) as zk:
        for path in paths:
            zk.create(_format_path(ctx, path), value, makepath=make_parents)


def update_zk_nodes(ctx, paths, value):
    if isinstance(value, str):
        value = value.encode()

    with zk_client(ctx) as zk:
        for path in paths:
            zk.set(_format_path(ctx, path), value)


def update_acls_zk_node(ctx, path, acls):
    with zk_client(ctx) as zk:
        zk.set_acls(_format_path(ctx, path), acls)


def delete_zk_node(ctx, path):
    delete_zk_nodes(ctx, [path])


def delete_zk_nodes(ctx, paths):
    paths_formated = [_format_path(ctx, path) for path in paths]
    with zk_client(ctx) as zk:
        _delete_zk_nodes(zk, paths_formated)


def _delete_zk_nodes(zk, paths):
    for path in paths:
        print(f"Deleting ZooKeeper node {path}")
        zk.delete(path, recursive=True)


def _format_path(ctx, path):
    args = ctx.obj.get("zk_client_args", {})
    no_ch_config = args.get("no_ch_config", False)
    if no_ch_config:
        return path
    return path.format_map(get_macros(ctx))


def _set_node_value(zk, path, value):
    """
    Set value to node in zk.
    """
    if zk.exists(path):
        try:
            zk.set(path, value.encode())
        except NoNodeError:
            print(f"Can not set for node: {path}  value : {value}")


def _find_paths(zk, root_path, included_paths_regexp, excluded_paths_regexp=None):
    """
    Traverse zookeeper tree from root_path with bfs approach.

    Return paths of nodes that match the include regular expression and do not match the excluded one.
    """
    paths = set()
    queue: Queue = Queue()
    queue.put(root_path)
    included_regexp = re.compile("|".join(included_paths_regexp))
    excluded_regexp = (
        re.compile("|".join(excluded_paths_regexp)) if excluded_paths_regexp else None
    )

    while not queue.empty():
        path = queue.get()
        if excluded_regexp and re.match(excluded_regexp, path):
            continue

        for child_node in _get_children(zk, path):
            subpath = os.path.join(path, child_node)

            if re.match(included_regexp, subpath):
                paths.add(subpath)
            else:
                queue.put(os.path.join(path, subpath))

    return list(paths)


def clean_zk_metadata_for_hosts(ctx, nodes):
    """
    Perform cleanup in zookeeper after deleting hosts in the cluster or whole cluster deleting.
    """

    def _try_delete_zk_node(zk, node):
        try:
            _delete_zk_nodes(zk, [node])
        except NoNodeError:
            #  Someone deleted node before us. Do nothing.
            print("Node {node} is already absent, skipped".format(node=node))
        except NotEmptyError:
            #  Someone created child node while deleting.
            #  I'm not sure that we can get this exception with recursive=True.
            #  Do nothing.
            print("Node {node} is not empty, skipped".format(node=node))

<<<<<<< HEAD
    def _find_tables(zk, root_path, nodes):
        """
        Find nodes mentions in zk for table management.
        """
        hosts_metions = _find_paths(zk, root_path, [".*/" + node for node in nodes])
=======
    def _find_parents(zk, root_path, nodes, parent_name):
>>>>>>> 8c073516
        excluded_paths = [
            ".*clickhouse/task_queue",
            ".*clickhouse/zero_copy",
        ]
<<<<<<< HEAD
        included_paths = [".*/replicas/" + node for node in nodes]

        included_regexp = re.compile("|".join(included_paths))
        excluded_regexp = re.compile("|".join(excluded_paths))
        table_paths = list(
            filter(
                lambda path: not re.match(excluded_regexp, path)
                and re.match(included_regexp, path),
                hosts_metions,
            )
        )

        # Paths will be like */shard1/replicas/hostname. But we need */shard1.
        # Go up for 2 directories.
        table_paths = [os.sep.join(path.split(os.sep)[:-2]) for path in table_paths]
        # One path might be in list several times. Make list unique.
        return (list(set(table_paths)), hosts_metions)

    def _find_databases(zk, root_path, nodes):
        """
        Databases contains replicas in zk in cases when engine is Replicated with
        pattern: <shard>|<replica>
        """
        hosts_mentions = _find_paths(
            zk, root_path, [".*/.*[|]" + node for node in nodes]
        )

        included_paths = [".*/replicas/.*[|]" + node for node in nodes]
        included_regexp = re.compile("|".join(included_paths))

        databases_paths = list(
            filter(lambda path: re.match(included_regexp, path), hosts_mentions)
        )
        databases_paths = [
            os.sep.join(path.split(os.sep)[:-2]) for path in hosts_mentions
        ]

        return (list(set(databases_paths)), hosts_mentions)
=======
        included_paths = [".*/" + parent_name + "/" + node for node in nodes]
        paths = _find_paths(zk, root_path, included_paths, excluded_paths)
        # Paths will be like */shard1/replicas/hostname. But we need */shard1.
        # Go up for 2 directories.
        paths = [os.sep.join(path.split(os.sep)[:-2]) for path in paths]
        # One path might be in list several times. Make list unique.
        return list(set(paths))
>>>>>>> 8c073516

    def _set_replicas_is_lost(zk, table_paths, nodes):
        """
        Set flag <path>/replicas/<replica_name>/is_lost to 1
        """
        for path in table_paths:

            replica_path = os.path.join(path, "replicas")
            if not zk.exists(replica_path):
                continue

            for node in nodes:
                is_lost_flag_path = os.path.join(replica_path, node, "is_lost")
                print("Set is_lost_flag " + is_lost_flag_path)
                _set_node_value(zk, is_lost_flag_path, "1")

    def _remove_replicas_queues(zk, paths, replica_names):
        """
        Remove <path>/replicas/<replica_name>/queue
        """
        for path in paths:
            replica_name = os.path.join(path, "replicas")
            if not zk.exists(replica_name):
                continue

            for replica_name in replica_names:
                queue_path = os.path.join(replica_name, replica_name, "queue")
                if not zk.exists(queue_path):
                    continue

                if zk.exists(queue_path):
                    _try_delete_zk_node(zk, queue_path)

<<<<<<< HEAD
    def _remove_hosts_nodes(zk, paths):
        for node in paths:
            _try_delete_zk_node(zk, node)

    def _remove_if_no_hosts_in_replicas(zk, paths):
        """
        Remove node if subnode is empty
        """
        for path in paths:
            child_full_path = os.path.join(path, "replicas")
            if (
                not zk.exists(child_full_path)
                or len(_get_children(zk, child_full_path)) == 0
            ):
                _try_delete_zk_node(zk, path)

    def tables_cleanup(zk, zk_root_path):
        """
        Do cleanup for tables which contains nodes.
        """
        (table_paths, hosts_paths) = _find_tables(zk, zk_root_path, nodes)
        _set_replicas_is_lost(zk, table_paths, nodes)
        _remove_replicas_queues(zk, table_paths, nodes)
        _remove_hosts_nodes(zk, hosts_paths)
        _remove_if_no_hosts_in_replicas(zk, table_paths)

    def databases_cleanups(zk, zk_root_path):
        """
        Do cleanup for databases which contains nodes.
        """

        (databases_paths, hosts_paths) = _find_databases(zk, zk_root_path, nodes)
        _remove_hosts_nodes(zk, hosts_paths)
        _remove_if_no_hosts_in_replicas(zk, databases_paths)

    zk_root_path = _format_path(ctx, "/")
    with zk_client(ctx) as zk:
        tables_cleanup(zk, zk_root_path)
        databases_cleanups(zk, zk_root_path)
=======
    def _nodes_absent(zk, zk_root_path, nodes):
        included_paths = [".*/" + node for node in nodes]
        paths_to_delete = _find_paths(zk, zk_root_path, included_paths)
        for node in paths_to_delete:
            _try_delete_zk_node(zk, node)

    def _absent_if_empty_child(zk, path, child):
        """
        Remove node if subnode is empty
        """
        child_full_path = os.path.join(path, child)
        if (
            not zk.exists(child_full_path)
            or len(_get_children(zk, child_full_path)) == 0
        ):
            _try_delete_zk_node(zk, path)

    zk_root_path = _format_path(ctx, "/")
    with zk_client(ctx) as zk:
        table_paths = _find_parents(zk, zk_root_path, nodes, "replicas")
        _set_replicas_is_lost(zk, table_paths, nodes)
        _remove_replicas_queues(zk, table_paths, nodes)
        _nodes_absent(zk, zk_root_path, nodes)
        for path in table_paths:
            _absent_if_empty_child(zk, path, "replicas")
>>>>>>> 8c073516


@contextmanager
def zk_client(ctx):
    zk = _get_zk_client(ctx)
    try:
        zk.start()
        yield zk
    finally:
        zk.stop()


def _get_zk_client(ctx):
    """
    Create and return KazooClient.
    """
    args = ctx.obj.get("zk_client_args", {})
    host = args.get("host")
    port = args.get("port", 2181)
    timeout = args.get("timeout", 10)
    zkcli_identity = args.get("zkcli_identity")
    no_chroot = args.get("no_chroot", False)
    no_ch_config = args.get("no_ch_config", False)
    zk_root_path = args.get("zk_root_path", None)

    if no_ch_config:
        if not host:
            host = "localhost"
        connect_str = f"{host}:{port}"
    else:
        # Intentionally don't try to load preprocessed.
        # We are not sure here if zookeeper-servers's changes already have been reloaded by CH.
        zk_config = get_config(ctx, try_preprocessed=False).zookeeper
        connect_str = ",".join(
            f'{host if host else node["host"]}:{port if port else node["port"]}'
            for node in zk_config.nodes
        )
<<<<<<< HEAD
        if not zk_root_path:
=======
        if zk_root_path:
>>>>>>> 8c073516
            connect_str += zk_root_path
        elif not no_chroot and zk_config.root is not None:
            connect_str += zk_config.root

        if zkcli_identity is None:
            zkcli_identity = zk_config.identity

    auth_data = None
    if zkcli_identity is not None:
        auth_data = [("digest", zkcli_identity)]

    return KazooClient(
        connect_str, auth_data=auth_data, timeout=timeout, logger=logging.getLogger()
    )<|MERGE_RESOLUTION|>--- conflicted
+++ resolved
@@ -165,20 +165,15 @@
             #  Do nothing.
             print("Node {node} is not empty, skipped".format(node=node))
 
-<<<<<<< HEAD
     def _find_tables(zk, root_path, nodes):
         """
         Find nodes mentions in zk for table management.
         """
         hosts_metions = _find_paths(zk, root_path, [".*/" + node for node in nodes])
-=======
-    def _find_parents(zk, root_path, nodes, parent_name):
->>>>>>> 8c073516
         excluded_paths = [
             ".*clickhouse/task_queue",
             ".*clickhouse/zero_copy",
         ]
-<<<<<<< HEAD
         included_paths = [".*/replicas/" + node for node in nodes]
 
         included_regexp = re.compile("|".join(included_paths))
@@ -217,15 +212,6 @@
         ]
 
         return (list(set(databases_paths)), hosts_mentions)
-=======
-        included_paths = [".*/" + parent_name + "/" + node for node in nodes]
-        paths = _find_paths(zk, root_path, included_paths, excluded_paths)
-        # Paths will be like */shard1/replicas/hostname. But we need */shard1.
-        # Go up for 2 directories.
-        paths = [os.sep.join(path.split(os.sep)[:-2]) for path in paths]
-        # One path might be in list several times. Make list unique.
-        return list(set(paths))
->>>>>>> 8c073516
 
     def _set_replicas_is_lost(zk, table_paths, nodes):
         """
@@ -259,7 +245,6 @@
                 if zk.exists(queue_path):
                     _try_delete_zk_node(zk, queue_path)
 
-<<<<<<< HEAD
     def _remove_hosts_nodes(zk, paths):
         for node in paths:
             _try_delete_zk_node(zk, node)
@@ -299,33 +284,6 @@
     with zk_client(ctx) as zk:
         tables_cleanup(zk, zk_root_path)
         databases_cleanups(zk, zk_root_path)
-=======
-    def _nodes_absent(zk, zk_root_path, nodes):
-        included_paths = [".*/" + node for node in nodes]
-        paths_to_delete = _find_paths(zk, zk_root_path, included_paths)
-        for node in paths_to_delete:
-            _try_delete_zk_node(zk, node)
-
-    def _absent_if_empty_child(zk, path, child):
-        """
-        Remove node if subnode is empty
-        """
-        child_full_path = os.path.join(path, child)
-        if (
-            not zk.exists(child_full_path)
-            or len(_get_children(zk, child_full_path)) == 0
-        ):
-            _try_delete_zk_node(zk, path)
-
-    zk_root_path = _format_path(ctx, "/")
-    with zk_client(ctx) as zk:
-        table_paths = _find_parents(zk, zk_root_path, nodes, "replicas")
-        _set_replicas_is_lost(zk, table_paths, nodes)
-        _remove_replicas_queues(zk, table_paths, nodes)
-        _nodes_absent(zk, zk_root_path, nodes)
-        for path in table_paths:
-            _absent_if_empty_child(zk, path, "replicas")
->>>>>>> 8c073516
 
 
 @contextmanager
@@ -363,11 +321,7 @@
             f'{host if host else node["host"]}:{port if port else node["port"]}'
             for node in zk_config.nodes
         )
-<<<<<<< HEAD
-        if not zk_root_path:
-=======
         if zk_root_path:
->>>>>>> 8c073516
             connect_str += zk_root_path
         elif not no_chroot and zk_config.root is not None:
             connect_str += zk_config.root
