--- conflicted
+++ resolved
@@ -49,10 +49,6 @@
     type=str,
     help="Cluster ZooKeeper root path. If not specified,the root path will be used.",
     required=False,
-<<<<<<< HEAD
-    default="/",
-=======
->>>>>>> 8c073516
 )
 @pass_context
 def zookeeper_group(
