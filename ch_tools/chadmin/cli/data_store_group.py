--- conflicted
+++ resolved
@@ -297,11 +297,8 @@
     disk: str, path: str, disk_config_path: Optional[str] = None
 ) -> Tuple[int, bytes]:
     cmd = f"clickhouse-disks { '-C ' + disk_config_path if disk_config_path else ''} --disk {disk} remove {path}"
-<<<<<<< HEAD
     logging.info("Run : {}", cmd)
-=======
-    logging.info(f"Run {cmd}")
->>>>>>> 71caceb0
+
     proc = subprocess.run(
         cmd, shell=True, check=True, stdout=subprocess.PIPE, stderr=subprocess.PIPE
     )
