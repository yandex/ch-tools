import os
from collections import OrderedDict
from typing import Any

from cloup import Choice, Context, argument, group, option, option_group, pass_context
from cloup.constraints import (
    AnySet,
    If,
    IsSet,
    RequireAtLeast,
    RequireExactly,
    accept_none,
    constraint,
    require_all,
    require_one,
)

from ch_tools.chadmin.cli.chadmin_group import Chadmin
from ch_tools.chadmin.internal.clickhouse_disks import CLICKHOUSE_PATH
from ch_tools.chadmin.internal.system import get_version, match_str_ch_version
from ch_tools.chadmin.internal.table import (
    attach_table,
    change_table_uuid,
    delete_detached_table,
    delete_table,
    detach_table,
    get_info_from_system_tables,
    get_table,
    get_table_uuids_from_cluster,
    get_tables_names_from_system_tables,
    list_table_columns,
    list_tables,
    materialize_ttl,
)
from ch_tools.chadmin.internal.table_metadata import (
    get_table_shared_id,
    parse_table_metadata,
)
from ch_tools.chadmin.internal.utils import execute_query
from ch_tools.common import logging
from ch_tools.common.cli.formatting import format_bytes, print_response
from ch_tools.common.clickhouse.config import get_cluster_name

FIELD_FORMATTERS = {
    "disk_size": format_bytes,
    "uncompressed_size": format_bytes,
}


@group("table", cls=Chadmin)
def table_group() -> None:
    """Commands to manage tables."""
    pass


@table_group.command("get")
@argument("database_name", metavar="DATABASE")
@argument("table_name", metavar="TABLE")
@option(
    "--active",
    "--active-parts",
    "active_parts",
    is_flag=True,
    help="Account only active data parts.",
)
@pass_context
def get_command(
    ctx: Context,
    database_name: str,
    table_name: str,
    active_parts: str,
) -> None:
    """
    Get table.
    """
    table = get_table(ctx, database_name, table_name, active_parts=active_parts)
    print_response(
        ctx,
        table,
        default_format="yaml",
        field_formatters=FIELD_FORMATTERS,
    )


@table_group.command("list")
@option(
    "-d",
    "--database",
    "database_pattern",
    help="Filter in tables to output by the specified database name pattern."
    " The value can be either a pattern in the LIKE clause format or a comma-separated list of items to match.",
)
@option(
    "--exclude-database",
    "exclude_database_pattern",
    help="Filter out tables to output by the specified database name pattern."
    " The value can be either a pattern in the LIKE clause format or a comma-separated list of items to match.",
)
@option(
    "-t",
    "--table",
    "table_pattern",
    help="Filter in tables to output by the specified table name."
    " The value can be either a pattern in the LIKE clause format or a comma-separated list of items to match.",
)
@option(
    "--exclude-table",
    "exclude_table_pattern",
    help="Filter out tables to output by the specified table name."
    " The value can be either a pattern in the LIKE clause format or a comma-separated list of items to match.",
)
@option(
    "--engine",
    "engine_pattern",
    help="Filter in tables to output by the specified engine."
    " The value can be either a pattern in the LIKE clause format or a comma-separated list of items to match.",
)
@option(
    "--exclude-engine",
    "exclude_engine_pattern",
    help="Filter out tables to output by the specified engine."
    " The value can be either a pattern in the LIKE clause format or a comma-separated list of items to match.",
)
@option(
    "--read-only",
    "is_readonly",
    is_flag=True,
    help="Filter in tables in read-only state only.",
)
@option(
    "--active",
    "--active-parts",
    "active_parts",
    is_flag=True,
    help="Account only active data parts.",
)
@option(
    "--order-by",
    type=Choice(["size", "parts", "rows"]),
    help="Sorting order.",
)
@option(
    "-l",
    "--limit",
    type=int,
    default=1000,
    help="Limit the max number of objects in the output.",
)
@pass_context
def list_command(ctx: Context, **kwargs: Any) -> None:
    """
    List tables.
    """

    def _table_formatter(item: dict) -> OrderedDict:
        return OrderedDict(
            (
                ("database", item["database"]),
                ("name", item["name"]),
                ("disk_size", item["disk_size"]),
                ("partitions", item["partitions"]),
                ("parts", item["parts"]),
                ("rows", item["rows"]),
                ("metadata_mtime", item["metadata_modification_time"]),
                ("engine", item["engine"]),
            )
        )

    tables = list_tables(ctx, **kwargs)
    print_response(
        ctx,
        tables,
        default_format="table",
        table_formatter=_table_formatter,
        field_formatters=FIELD_FORMATTERS,
    )


@table_group.command("columns")
@argument("database_name", metavar="DATABASE")
@argument("table_name", metavar="TABLE")
@pass_context
def columns_command(ctx: Context, database_name: str, table_name: str) -> None:
    """
    Describe columns for table.
    """
    table_columns = list_table_columns(ctx, database_name, table_name)
    print_response(
        ctx,
        table_columns,
        default_format="table",
        field_formatters=FIELD_FORMATTERS,
    )


@table_group.command("delete")
@argument("database_name", metavar="DATABASE", required=False)
@argument("table_name", metavar="TABLE", required=False)
@constraint(If("database_name", then=require_all), ["table_name"])
@option_group(
    "Table selection options",
    option(
        "-a",
        "--all",
        "_all",
        is_flag=True,
        help="Filter in all tables.",
    ),
    option(
        "-d",
        "--database",
        "database_pattern",
        help="Filter in tables to delete by the specified database name pattern."
        " The value can be either a pattern in the LIKE clause format or a comma-separated list of items to match.",
    ),
    option(
        "--exclude-database",
        "exclude_database_pattern",
        help="Filter out tables to delete by the specified database name pattern."
        " The value can be either a pattern in the LIKE clause format or a comma-separated list of items to match.",
    ),
    option(
        "-t",
        "--table",
        "table_pattern",
        help="Filter in tables to delete by the specified table name pattern."
        " The value can be either a pattern in the LIKE clause format or a comma-separated list of items to match.",
    ),
    option(
        "--exclude-table",
        "exclude_table_pattern",
        help="Filter out tables to delete by the specified table name pattern."
        " The value can be either a pattern in the LIKE clause format or a comma-separated list of items to match.",
    ),
    option(
        "--engine",
        "engine_pattern",
        help="Filter in tables to delete by the specified engine pattern."
        " The value can be either a pattern in the LIKE clause format or a comma-separated list of items to match.",
    ),
    option(
        "--exclude-engine",
        "exclude_engine_pattern",
        help="Filter out tables to delete by the specified engine pattern."
        " The value can be either a pattern in the LIKE clause format or a comma-separated list of items to match.",
    ),
    option(
        "--read-only",
        "is_readonly",
        is_flag=True,
        help="Filter in tables in read-only state only.",
    ),
    constraint=If(
        AnySet("detached", "database_name", "table_name"),
        then=accept_none,
        else_=RequireAtLeast(1),
    ),
)
@option(
    "--cluster",
    "--on-cluster",
    "on_cluster",
    is_flag=True,
    help="Delete tables on all hosts of the cluster.",
)
@option(
    "--sync/--async",
    "sync_mode",
    default=True,
    help="Enable/Disable synchronous query execution.",
)
@option(
    "-n",
    "--dry-run",
    is_flag=True,
    default=False,
    help="Enable dry run mode and do not perform any modifying actions.",
)
@option(
    "--detached",
    is_flag=True,
    help="Delete detached tables (with nonreplicated engine).",
)
@constraint(
    If("detached", then=require_all), ["database_name", "table_name", "sync_mode"]
)
@constraint(If("detached", then=accept_none), ["on_cluster", "dry_run"])
@pass_context
def delete_command(
    ctx: Context,
    _all: bool,
    on_cluster: bool,
    sync_mode: bool,
    dry_run: bool,
    detached: bool,
    database_name: str,
    table_name: str,
    **kwargs: Any,
) -> None:
    """
    Delete one or several tables.
    """
    cluster = get_cluster_name(ctx) if on_cluster else None

    if detached:
        delete_detached_table(
            ctx,
            database_name=database_name,
            table_name=table_name,
        )
        return

    if database_name and table_name:
        tables = [get_table(ctx, database_name, table_name)]
    else:
        tables = list_tables(ctx, **kwargs)

    for table in tables:
        delete_table(
            ctx,
            database_name=table["database"],
            table_name=table["name"],
            cluster=cluster,
            sync_mode=sync_mode,
            echo=True,
            dry_run=dry_run,
        )


@table_group.command("recreate")
@argument("database_name", metavar="DATABASE", required=False)
@argument("table_name", metavar="TABLE", required=False)
@constraint(If("database_name", then=require_all), ["table_name"])
@option_group(
    "Table selection options",
    option(
        "-a",
        "--all",
        "_all",
        is_flag=True,
        help="Filter in all tables.",
    ),
    option(
        "-d",
        "--database",
        "database_pattern",
        help="Filter in tables to recreate by the specified database name pattern."
        " The value can be either a pattern in the LIKE clause format or a comma-separated list of items to match.",
    ),
    option(
        "--exclude-database",
        "exclude_database_pattern",
        help="Filter out tables to recreate by the specified database name pattern."
        " The value can be either a pattern in the LIKE clause format or a comma-separated list of items to match.",
    ),
    option(
        "-t",
        "--table",
        "table_pattern",
        help="Filter in tables to recreate by the specified table name pattern."
        " The value can be either a pattern in the LIKE clause format or a comma-separated list of items to match.",
    ),
    option(
        "--exclude-table",
        "exclude_table_pattern",
        help="Filter out tables to recreate by the specified table name pattern."
        " The value can be either a pattern in the LIKE clause format or a comma-separated list of items to match.",
    ),
    option(
        "--engine",
        "engine_pattern",
        help="Filter in tables to recreate by the specified engine pattern."
        " The value can be either a pattern in the LIKE clause format or a comma-separated list of items to match.",
    ),
    option(
        "--exclude-engine",
        "exclude_engine_pattern",
        help="Filter out tables to recreate by the specified engine pattern."
        " The value can be either a pattern in the LIKE clause format or a comma-separated list of items to match.",
    ),
    option(
        "--read-only",
        "is_readonly",
        is_flag=True,
        help="Filter in tables in read-only state only.",
    ),
    constraint=If(
        AnySet("database_name", "table_name"),
        then=accept_none,
        else_=RequireAtLeast(1),
    ),
)
@option(
    "-n",
    "--dry-run",
    is_flag=True,
    default=False,
    help="Enable dry run mode and do not perform any modifying actions.",
)
@pass_context
def recreate_command(
    ctx: Context,
    _all: bool,
    database_name: str,
    table_name: str,
    dry_run: bool,
    **kwargs: Any,
) -> None:
    """
    Recreate one or several tables.
    """
    if database_name and table_name:
        tables = [get_table(ctx, database_name, table_name)]
    else:
        tables = list_tables(ctx, **kwargs)

    for table in tables:
        delete_table(
            ctx,
            database_name=table["database"],
            table_name=table["name"],
            echo=True,
            dry_run=dry_run,
        )
        execute_query(
            ctx,
            table["create_table_query"],
            echo=True,
            format_=None,
            dry_run=dry_run,
        )


@table_group.command("detach")
@argument("database_name", metavar="DATABASE", required=False)
@argument("table_name", metavar="TABLE", required=False)
@constraint(If("database_name", then=require_all), ["table_name"])
@option_group(
    "Table selection options",
    option(
        "-a",
        "--all",
        "_all",
        is_flag=True,
        help="Filter in all tables.",
    ),
    option(
        "-d",
        "--database",
        "database_pattern",
        help="Filter in tables to detach by the specified database name pattern."
        " The value can be either a pattern in the LIKE clause format or a comma-separated list of items to match.",
    ),
    option(
        "--exclude-database",
        "exclude_database_pattern",
        help="Filter out tables to detach by the specified database name pattern."
        " The value can be either a pattern in the LIKE clause format or a comma-separated list of items to match.",
    ),
    option(
        "-t",
        "--table",
        "table_pattern",
        help="Filter in tables to detach by the specified table name pattern."
        " The value can be either a pattern in the LIKE clause format or a comma-separated list of items to match.",
    ),
    option(
        "--exclude-table",
        "exclude_table_pattern",
        help="Filter out tables to detach by the specified table name pattern."
        " The value can be either a pattern in the LIKE clause format or a comma-separated list of items to match.",
    ),
    option(
        "--engine",
        "engine_pattern",
        help="Filter in tables to detach by the specified engine pattern."
        " The value can be either a pattern in the LIKE clause format or a comma-separated list of items to match.",
    ),
    option(
        "--exclude-engine",
        "exclude_engine_pattern",
        help="Filter out tables to detach by the specified engine pattern."
        " The value can be either a pattern in the LIKE clause format or a comma-separated list of items to match.",
    ),
    option(
        "--read-only",
        "is_readonly",
        is_flag=True,
        help="Filter in tables in read-only state only.",
    ),
    constraint=If(
        AnySet("database_name", "table_name"),
        then=accept_none,
        else_=RequireAtLeast(1),
    ),
)
@option(
    "--cluster",
    "--on-cluster",
    "on_cluster",
    is_flag=True,
    help="Detach tables on all hosts of the cluster.",
)
@option(
    "-n",
    "--dry-run",
    is_flag=True,
    default=False,
    help="Enable dry run mode and do not perform any modifying actions.",
)
@pass_context
def detach_command(
    ctx: Context,
    _all: bool,
    database_name: str,
    table_name: str,
    on_cluster: bool,
    dry_run: bool,
    **kwargs: Any,
) -> None:
    """
    Detach one or several tables.
    """
    cluster = get_cluster_name(ctx) if on_cluster else None

    if database_name and table_name:
        tables = [get_table(ctx, database_name, table_name)]
    else:
        tables = list_tables(ctx, **kwargs)

    for table in tables:
        detach_table(
            ctx,
            database_name=table["database"],
            table_name=table["name"],
            cluster=cluster,
            echo=True,
            dry_run=dry_run,
        )


@table_group.command("reattach")
@argument("database_name", metavar="DATABASE", required=False)
@argument("table_name", metavar="TABLE", required=False)
@constraint(If("database_name", then=require_all), ["table_name"])
@option_group(
    "Table selection options",
    option(
        "-a",
        "--all",
        "_all",
        is_flag=True,
        help="Filter in all tables.",
    ),
    option(
        "-d",
        "--database",
        "database_pattern",
        help="Filter in tables to reattach by the specified database name pattern."
        " The value can be either a pattern in the LIKE clause format or a comma-separated list of items to match.",
    ),
    option(
        "--exclude-database",
        "exclude_database_pattern",
        help="Filter out tables to reattach by the specified database name pattern."
        " The value can be either a pattern in the LIKE clause format or a comma-separated list of items to match.",
    ),
    option(
        "-t",
        "--table",
        "table_pattern",
        help="Filter in tables to reattach by the specified table name pattern."
        " The value can be either a pattern in the LIKE clause format or a comma-separated list of items to match.",
    ),
    option(
        "--exclude-table",
        "exclude_table_pattern",
        help="Filter out tables to reattach by the specified table name pattern."
        " The value can be either a pattern in the LIKE clause format or a comma-separated list of items to match.",
    ),
    option(
        "--engine",
        "engine_pattern",
        help="Filter in tables to reattach by the specified engine pattern."
        " The value can be either a pattern in the LIKE clause format or a comma-separated list of items to match.",
    ),
    option(
        "--exclude-engine",
        "exclude_engine_pattern",
        help="Filter out tables to reattach by the specified engine pattern."
        " The value can be either a pattern in the LIKE clause format or a comma-separated list of items to match.",
    ),
    option(
        "--read-only",
        "is_readonly",
        is_flag=True,
        help="Filter in tables in read-only state only.",
    ),
    constraint=If(
        AnySet("database_name", "table_name"),
        then=accept_none,
        else_=RequireAtLeast(1),
    ),
)
@option(
    "--cluster",
    "--on-cluster",
    "on_cluster",
    is_flag=True,
    help="Reattach tables on all hosts of the cluster.",
)
@option(
    "-n",
    "--dry-run",
    is_flag=True,
    default=False,
    help="Enable dry run mode and do not perform any modifying actions.",
)
@pass_context
def reattach_command(
    ctx: Context,
    _all: bool,
    database_name: str,
    table_name: str,
    on_cluster: bool,
    dry_run: bool,
    **kwargs: Any,
) -> None:
    """
    Reattach one or several tables.
    """
    cluster = get_cluster_name(ctx) if on_cluster else None

    if database_name and table_name:
        tables = [get_table(ctx, database_name, table_name)]
    else:
        tables = list_tables(ctx, **kwargs)

    for table in tables:
        detach_table(
            ctx,
            database_name=table["database"],
            table_name=table["name"],
            cluster=cluster,
            echo=True,
            dry_run=dry_run,
        )
        attach_table(
            ctx,
            database_name=table["database"],
            table_name=table["name"],
            cluster=cluster,
            echo=True,
            dry_run=dry_run,
        )


@table_group.command("attach")
@argument("database_name", metavar="DATABASE")
@argument("table_name", metavar="TABLE")
@option(
    "--cluster",
    "--on-cluster",
    "on_cluster",
    is_flag=True,
    help="Reattach tables on all hosts of the cluster.",
)
@option(
    "-n",
    "--dry-run",
    is_flag=True,
    default=False,
    help="Enable dry run mode and do not perform any modifying actions.",
)
@pass_context
def attach_command(
    ctx: Context,
    database_name: str,
    table_name: str,
    on_cluster: bool,
    dry_run: bool,
) -> None:
    """
    Attach table.
    """
    cluster = get_cluster_name(ctx) if on_cluster else None
    attach_table(ctx, database_name, table_name, cluster=cluster, dry_run=dry_run)


@table_group.command("materialize-ttl")
@argument("database_name", metavar="DATABASE", required=False)
@argument("table_name", metavar="TABLE", required=False)
@constraint(If("database_name", then=require_all), ["table_name"])
@option_group(
    "Table selection options",
    option(
        "-a",
        "--all",
        "_all",
        is_flag=True,
        help="Filter in all tables.",
    ),
    option(
        "-d",
        "--database",
        "database_pattern",
        help="Filter in tables to materialize TTL by the specified database name pattern."
        " The value can be either a pattern in the LIKE clause format or a comma-separated list of items to match.",
    ),
    option(
        "--exclude-database",
        "exclude_database_pattern",
        help="Filter out tables to materialize TTL by the specified database name pattern."
        " The value can be either a pattern in the LIKE clause format or a comma-separated list of items to match.",
    ),
    option(
        "-t",
        "--table",
        "table_pattern",
        help="Filter in tables to materialize TTL by the specified table name pattern."
        " The value can be either a pattern in the LIKE clause format or a comma-separated list of items to match.",
    ),
    option(
        "--exclude-table",
        "exclude_table_pattern",
        help="Filter out tables to materialize TTL by the specified table name pattern."
        " The value can be either a pattern in the LIKE clause format or a comma-separated list of items to match.",
    ),
    option(
        "--engine",
        "engine_pattern",
        help="Filter in tables to materialize TTL by the specified engine pattern."
        " The value can be either a pattern in the LIKE clause format or a comma-separated list of items to match.",
    ),
    option(
        "--exclude-engine",
        "exclude_engine_pattern",
        help="Filter out tables to materialize TTL by the specified engine pattern."
        " The value can be either a pattern in the LIKE clause format or a comma-separated list of items to match.",
    ),
    option(
        "--read-only",
        "is_readonly",
        is_flag=True,
        help="Filter in tables in read-only state only.",
    ),
    constraint=If(
        AnySet("database_name", "table_name"),
        then=accept_none,
        else_=RequireAtLeast(1),
    ),
)
@option(
    "-n",
    "--dry-run",
    is_flag=True,
    default=False,
    help="Enable dry run mode and do not perform any modifying actions.",
)
@pass_context
def materialize_ttl_command(
    ctx: Context,
    _all: bool,
    database_name: str,
    table_name: str,
    dry_run: bool,
    **kwargs: Any,
) -> None:
    """
    Materialize TTL for one or several tables.
    """
    if database_name and table_name:
        tables = [get_table(ctx, database_name, table_name)]
    else:
        tables = list_tables(ctx, **kwargs)

    for table in tables:
        materialize_ttl(
            ctx,
            database_name=table["database"],
            table_name=table["name"],
            echo=True,
            dry_run=dry_run,
        )


@table_group.command("set-flag")
@argument("flag")
@option_group(
    "Table selection options",
    option(
        "-a",
        "--all",
        "_all",
        is_flag=True,
        help="Filter in all tables.",
    ),
    option(
        "-d",
        "--database",
        "database_pattern",
        help="Filter in tables to set the flag by the specified database name pattern."
        " The value can be either a pattern in the LIKE clause format or a comma-separated list of items to match.",
    ),
    option(
        "--exclude-database",
        "exclude_database_pattern",
        help="Filter out tables to set the flag by the specified database name pattern."
        " The value can be either a pattern in the LIKE clause format or a comma-separated list of items to match.",
    ),
    option(
        "-t",
        "--table",
        "table_pattern",
        help="Filter in tables to set the flag by the specified table name pattern."
        " The value can be either a pattern in the LIKE clause format or a comma-separated list of items to match.",
    ),
    option(
        "--exclude-table",
        "exclude_table_pattern",
        help="Filter out tables to set the flag by the specified table name pattern."
        " The value can be either a pattern in the LIKE clause format or a comma-separated list of items to match.",
    ),
    option(
        "--engine",
        "engine_pattern",
        help="Filter in tables to set the flag by the specified engine pattern."
        " The value can be either a pattern in the LIKE clause format or a comma-separated list of items to match.",
    ),
    option(
        "--exclude-engine",
        "exclude_engine_pattern",
        help="Filter out tables to set the flag by the specified engine pattern."
        " The value can be either a pattern in the LIKE clause format or a comma-separated list of items to match.",
    ),
    option(
        "--read-only",
        "is_readonly",
        is_flag=True,
        help="Filter in tables in read-only state only.",
    ),
    constraint=RequireAtLeast(1),
)
@option(
    "-v",
    "--verbose",
    type=bool,
    is_flag=True,
    default=True,
    help="Show tables and flag paths.",
)
@pass_context
def set_flag_command(
    ctx: Context,
    _all: bool,
    flag: str,
    verbose: bool,
    **kwargs: Any,
) -> None:
    """
    Create a flag with the specified name inside the data directory of the table.
    """
    tables = list_tables(ctx, **kwargs)
    data_paths = [table["data_paths"][0] for table in tables]
    flag_paths = [os.path.join(data_path, flag) for data_path in data_paths]

    for flag_path in flag_paths:
        with open(flag_path, "a", encoding="utf-8") as _:
            pass

    if verbose:
        for table_, flag_path in zip(tables, flag_paths):
            logging.info("{}: {}", table_["name"], flag_path)


@table_group.command("change")
@option("-d", "--database", required=True)
@option("-t", "--table", help="Change uuid for particular table.")
@option(
    "-all", "--all", "_all", is_flag=True, help="Change uuid for all tables in database"
)
@constraint(require_one, ["table", "_all"])
@option_group(
    "Change table uuid options",
    option("-uuid", "--uuid", help="Set the table UUID explicitly"),
    option("-zk", "--zk", is_flag=True, help="Set uuid from table_shared_id node"),
    constraint(require_one, ["uuid", "zk"]),
    constraint(
        If(
            IsSet(
                "_all",
            ),
            then=RequireExactly(1),
        ),
        ["zk"],
    ),
)
@pass_context
def change_uuid_command(
    ctx: Context, database: str, table: str, uuid: str, zk: bool, _all: bool
) -> None:
<<<<<<< HEAD
    try:
        if _all:
            tables = get_tables_names_from_system_tables(ctx, database)
        else:
            tables = [table]

        logging.debug("Tables for changing uuid: {}", tables)

        for table_name in tables:
            table_info = get_info_from_system_tables(ctx, database, table_name)

            logging.debug("table_info={}", table_info)

            if zk:
                table_local_metadata_path = table_info["metadata_path"]
                if match_str_ch_version(get_version(ctx), "25.1"):
                    table_local_metadata_path = (
                        f"{CLICKHOUSE_PATH}/{table_local_metadata_path}"
                    )

                metadata = parse_table_metadata(table_local_metadata_path)
                if not metadata.table_engine.is_table_engine_replicated():
                    logging.info(f"Table {table_name} is not replicated. Skip it.")
                    continue

                assert metadata.replica_path is not None

                replica_path = metadata.replica_path

                logging.debug(
                    "Table {} is being changed table_shared_id {} by path {}",
                    table_name,
                    uuid,
                    replica_path,
=======
    if _all:
        tables = get_tables_names_from_system_tables(ctx, database)
    else:
        tables = [table]

    logging.info("Tables for changing uuid: {}", tables)

    for table_name in tables:
        table_info = get_info_from_system_tables(ctx, database, table_name)

        logging.info("table_info={}", table_info)

        if zk:
            table_local_metadata_path = table_info["metadata_path"]
            if match_str_ch_version(get_version(ctx), "25.1"):
                table_local_metadata_path = (
                    f"{CLICKHOUSE_PATH}/{table_local_metadata_path}"
>>>>>>> 33b7cd01
                )

            metadata = parse_table_metadata(table_local_metadata_path)
            if not metadata.table_engine.is_table_engine_replicated():
                raise RuntimeError(
                    f"Table {table_name} is not replicated. Failed get uuid from table_shared_id node."
                )

            replica_path = metadata.replica_path

            logging.debug(
                "Table {} is being changed table_shared_id {} by path {}",
                table_name,
                uuid,
                replica_path,
            )
            uuid = get_table_shared_id(ctx, replica_path)
            logging.debug(
                "Table {} contains table_shared_id {} by path {}",
                table_name,
                uuid,
                replica_path,
            )

        old_table_uuid = table_info["uuid"]
        table_local_metadata_path = table_info["metadata_path"]

        change_table_uuid(
            ctx,
            database,
            table_name,
            engine=table_info["engine"],
            new_local_uuid=uuid,
            old_table_uuid=old_table_uuid,
            table_local_metadata_path=table_local_metadata_path,
            attached=True,
        )


@table_group.command("check-uuid-equal")
@option("-d", "--database", required=True)
@option("-t", "--table", required=True)
@pass_context
def check_uuid_equal(ctx: Context, database: str, table: str) -> None:
    uuids = get_table_uuids_from_cluster(ctx, database, table)
    logging.info("Table {} has uuid: {}", table, uuids)

    if len(uuids) > 1:
        raise RuntimeError(f"Table {table} has different uuid in cluster")<|MERGE_RESOLUTION|>--- conflicted
+++ resolved
@@ -899,42 +899,6 @@
 def change_uuid_command(
     ctx: Context, database: str, table: str, uuid: str, zk: bool, _all: bool
 ) -> None:
-<<<<<<< HEAD
-    try:
-        if _all:
-            tables = get_tables_names_from_system_tables(ctx, database)
-        else:
-            tables = [table]
-
-        logging.debug("Tables for changing uuid: {}", tables)
-
-        for table_name in tables:
-            table_info = get_info_from_system_tables(ctx, database, table_name)
-
-            logging.debug("table_info={}", table_info)
-
-            if zk:
-                table_local_metadata_path = table_info["metadata_path"]
-                if match_str_ch_version(get_version(ctx), "25.1"):
-                    table_local_metadata_path = (
-                        f"{CLICKHOUSE_PATH}/{table_local_metadata_path}"
-                    )
-
-                metadata = parse_table_metadata(table_local_metadata_path)
-                if not metadata.table_engine.is_table_engine_replicated():
-                    logging.info(f"Table {table_name} is not replicated. Skip it.")
-                    continue
-
-                assert metadata.replica_path is not None
-
-                replica_path = metadata.replica_path
-
-                logging.debug(
-                    "Table {} is being changed table_shared_id {} by path {}",
-                    table_name,
-                    uuid,
-                    replica_path,
-=======
     if _all:
         tables = get_tables_names_from_system_tables(ctx, database)
     else:
@@ -952,7 +916,6 @@
             if match_str_ch_version(get_version(ctx), "25.1"):
                 table_local_metadata_path = (
                     f"{CLICKHOUSE_PATH}/{table_local_metadata_path}"
->>>>>>> 33b7cd01
                 )
 
             metadata = parse_table_metadata(table_local_metadata_path)
