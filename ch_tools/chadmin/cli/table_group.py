import os
import sys
from collections import OrderedDict
from typing import Any

from cloup import Choice, Context, argument, group, option, option_group, pass_context
from cloup.constraints import (
    AnySet,
    If,
    RequireAtLeast,
    accept_none,
    constraint,
    require_all,
)

from ch_tools.chadmin.cli.chadmin_group import Chadmin
from ch_tools.chadmin.cli.table_metadata import (
    check_replica_path_contains_macros,
    get_table_shared_id,
    move_table_local_store,
    parse_table_metadata,
    update_uuid_table_metadata_file,
)
from ch_tools.chadmin.internal.clickhouse_disks import CLICKHOUSE_PATH
from ch_tools.chadmin.internal.system import get_version, match_str_ch_version
from ch_tools.chadmin.internal.table import (
    attach_table,
    delete_detached_table,
    delete_table,
    detach_table,
    get_info_from_system_tables,
    get_table,
    list_table_columns,
    list_tables,
    materialize_ttl,
)
from ch_tools.chadmin.internal.utils import execute_query
from ch_tools.common import logging
from ch_tools.common.cli.formatting import format_bytes, print_response
from ch_tools.common.clickhouse.client.query_output_format import OutputFormat
from ch_tools.common.clickhouse.config import get_cluster_name

FIELD_FORMATTERS = {
    "disk_size": format_bytes,
    "uncompressed_size": format_bytes,
}


@group("table", cls=Chadmin)
def table_group():
    """Commands to manage tables."""
    pass


@table_group.command("get")
@argument("database_name", metavar="DATABASE")
@argument("table_name", metavar="TABLE")
@option(
    "--active",
    "--active-parts",
    "active_parts",
    is_flag=True,
    help="Account only active data parts.",
)
@pass_context
def get_command(ctx, database_name, table_name, active_parts):
    """
    Get table.
    """
    table = get_table(ctx, database_name, table_name, active_parts=active_parts)
    print_response(
        ctx,
        table,
        default_format="yaml",
        field_formatters=FIELD_FORMATTERS,
    )


@table_group.command("list")
@option(
    "-d",
    "--database",
    "database_pattern",
    help="Filter in tables to output by the specified database name pattern."
    " The value can be either a pattern in the LIKE clause format or a comma-separated list of items to match.",
)
@option(
    "--exclude-database",
    "exclude_database_pattern",
    help="Filter out tables to output by the specified database name pattern."
    " The value can be either a pattern in the LIKE clause format or a comma-separated list of items to match.",
)
@option(
    "-t",
    "--table",
    "table_pattern",
    help="Filter in tables to output by the specified table name."
    " The value can be either a pattern in the LIKE clause format or a comma-separated list of items to match.",
)
@option(
    "--exclude-table",
    "exclude_table_pattern",
    help="Filter out tables to output by the specified table name."
    " The value can be either a pattern in the LIKE clause format or a comma-separated list of items to match.",
)
@option(
    "--engine",
    "engine_pattern",
    help="Filter in tables to output by the specified engine."
    " The value can be either a pattern in the LIKE clause format or a comma-separated list of items to match.",
)
@option(
    "--exclude-engine",
    "exclude_engine_pattern",
    help="Filter out tables to output by the specified engine."
    " The value can be either a pattern in the LIKE clause format or a comma-separated list of items to match.",
)
@option(
    "--read-only",
    "is_readonly",
    is_flag=True,
    help="Filter in tables in read-only state only.",
)
@option(
    "--active",
    "--active-parts",
    "active_parts",
    is_flag=True,
    help="Account only active data parts.",
)
@option(
    "--order-by",
    type=Choice(["size", "parts", "rows"]),
    help="Sorting order.",
)
@option(
    "-l",
    "--limit",
    type=int,
    default=1000,
    help="Limit the max number of objects in the output.",
)
@pass_context
def list_command(ctx, **kwargs):
    """
    List tables.
    """

    def _table_formatter(item):
        return OrderedDict(
            (
                ("database", item["database"]),
                ("name", item["name"]),
                ("disk_size", item["disk_size"]),
                ("partitions", item["partitions"]),
                ("parts", item["parts"]),
                ("rows", item["rows"]),
                ("metadata_mtime", item["metadata_modification_time"]),
                ("engine", item["engine"]),
            )
        )

    tables = list_tables(ctx, **kwargs)
    print_response(
        ctx,
        tables,
        default_format="table",
        table_formatter=_table_formatter,
        field_formatters=FIELD_FORMATTERS,
    )


@table_group.command("columns")
@argument("database_name", metavar="DATABASE")
@argument("table_name", metavar="TABLE")
@pass_context
def columns_command(ctx, database_name, table_name):
    """
    Describe columns for table.
    """
    table_columns = list_table_columns(ctx, database_name, table_name)
    print_response(
        ctx,
        table_columns,
        default_format="table",
        field_formatters=FIELD_FORMATTERS,
    )


@table_group.command("delete")
@argument("database_name", metavar="DATABASE", required=False)
@argument("table_name", metavar="TABLE", required=False)
@constraint(If("database_name", then=require_all), ["table_name"])
@option_group(
    "Table selection options",
    option(
        "-a",
        "--all",
        "_all",
        is_flag=True,
        help="Filter in all tables.",
    ),
    option(
        "-d",
        "--database",
        "database_pattern",
        help="Filter in tables to delete by the specified database name pattern."
        " The value can be either a pattern in the LIKE clause format or a comma-separated list of items to match.",
    ),
    option(
        "--exclude-database",
        "exclude_database_pattern",
        help="Filter out tables to delete by the specified database name pattern."
        " The value can be either a pattern in the LIKE clause format or a comma-separated list of items to match.",
    ),
    option(
        "-t",
        "--table",
        "table_pattern",
        help="Filter in tables to delete by the specified table name pattern."
        " The value can be either a pattern in the LIKE clause format or a comma-separated list of items to match.",
    ),
    option(
        "--exclude-table",
        "exclude_table_pattern",
        help="Filter out tables to delete by the specified table name pattern."
        " The value can be either a pattern in the LIKE clause format or a comma-separated list of items to match.",
    ),
    option(
        "--engine",
        "engine_pattern",
        help="Filter in tables to delete by the specified engine pattern."
        " The value can be either a pattern in the LIKE clause format or a comma-separated list of items to match.",
    ),
    option(
        "--exclude-engine",
        "exclude_engine_pattern",
        help="Filter out tables to delete by the specified engine pattern."
        " The value can be either a pattern in the LIKE clause format or a comma-separated list of items to match.",
    ),
    option(
        "--read-only",
        "is_readonly",
        is_flag=True,
        help="Filter in tables in read-only state only.",
    ),
    constraint=If(
        AnySet("detached", "database_name", "table_name"),
        then=accept_none,
        else_=RequireAtLeast(1),
    ),
)
@option(
    "--cluster",
    "--on-cluster",
    "on_cluster",
    is_flag=True,
    help="Delete tables on all hosts of the cluster.",
)
@option(
    "--sync/--async",
    "sync_mode",
    default=True,
    help="Enable/Disable synchronous query execution.",
)
@option(
    "-n",
    "--dry-run",
    is_flag=True,
    default=False,
    help="Enable dry run mode and do not perform any modifying actions.",
)
@option(
    "--detached",
    is_flag=True,
    help="Delete detached tables (with nonreplicated engine).",
)
@constraint(
    If("detached", then=require_all), ["database_name", "table_name", "sync_mode"]
)
@constraint(If("detached", then=accept_none), ["on_cluster", "dry_run"])
@pass_context
def delete_command(
    ctx,
    _all,
    on_cluster,
    sync_mode,
    dry_run,
    detached,
    database_name,
    table_name,
    **kwargs,
):
    """
    Delete one or several tables.
    """
    cluster = get_cluster_name(ctx) if on_cluster else None

    if detached:
        delete_detached_table(
            ctx,
            database_name=database_name,
            table_name=table_name,
        )
        return

    if database_name and table_name:
        tables = [get_table(ctx, database_name, table_name)]
    else:
        tables = list_tables(ctx, **kwargs)

    for table in tables:
        delete_table(
            ctx,
            database_name=table["database"],
            table_name=table["name"],
            cluster=cluster,
            sync_mode=sync_mode,
            echo=True,
            dry_run=dry_run,
        )


@table_group.command("recreate")
@argument("database_name", metavar="DATABASE", required=False)
@argument("table_name", metavar="TABLE", required=False)
@constraint(If("database_name", then=require_all), ["table_name"])
@option_group(
    "Table selection options",
    option(
        "-a",
        "--all",
        "_all",
        is_flag=True,
        help="Filter in all tables.",
    ),
    option(
        "-d",
        "--database",
        "database_pattern",
        help="Filter in tables to recreate by the specified database name pattern."
        " The value can be either a pattern in the LIKE clause format or a comma-separated list of items to match.",
    ),
    option(
        "--exclude-database",
        "exclude_database_pattern",
        help="Filter out tables to recreate by the specified database name pattern."
        " The value can be either a pattern in the LIKE clause format or a comma-separated list of items to match.",
    ),
    option(
        "-t",
        "--table",
        "table_pattern",
        help="Filter in tables to recreate by the specified table name pattern."
        " The value can be either a pattern in the LIKE clause format or a comma-separated list of items to match.",
    ),
    option(
        "--exclude-table",
        "exclude_table_pattern",
        help="Filter out tables to recreate by the specified table name pattern."
        " The value can be either a pattern in the LIKE clause format or a comma-separated list of items to match.",
    ),
    option(
        "--engine",
        "engine_pattern",
        help="Filter in tables to recreate by the specified engine pattern."
        " The value can be either a pattern in the LIKE clause format or a comma-separated list of items to match.",
    ),
    option(
        "--exclude-engine",
        "exclude_engine_pattern",
        help="Filter out tables to recreate by the specified engine pattern."
        " The value can be either a pattern in the LIKE clause format or a comma-separated list of items to match.",
    ),
    option(
        "--read-only",
        "is_readonly",
        is_flag=True,
        help="Filter in tables in read-only state only.",
    ),
    constraint=If(
        AnySet("database_name", "table_name"),
        then=accept_none,
        else_=RequireAtLeast(1),
    ),
)
@option(
    "-n",
    "--dry-run",
    is_flag=True,
    default=False,
    help="Enable dry run mode and do not perform any modifying actions.",
)
@pass_context
def recreate_command(ctx, _all, database_name, table_name, dry_run, **kwargs):
    """
    Recreate one or several tables.
    """
    if database_name and table_name:
        tables = [get_table(ctx, database_name, table_name)]
    else:
        tables = list_tables(ctx, **kwargs)

    for table in tables:
        delete_table(
            ctx,
            database_name=table["database"],
            table_name=table["name"],
            echo=True,
            dry_run=dry_run,
        )
        execute_query(
            ctx,
            table["create_table_query"],
            echo=True,
            format_=None,
            dry_run=dry_run,
        )


@table_group.command("detach")
@argument("database_name", metavar="DATABASE", required=False)
@argument("table_name", metavar="TABLE", required=False)
@constraint(If("database_name", then=require_all), ["table_name"])
@option_group(
    "Table selection options",
    option(
        "-a",
        "--all",
        "_all",
        is_flag=True,
        help="Filter in all tables.",
    ),
    option(
        "-d",
        "--database",
        "database_pattern",
        help="Filter in tables to detach by the specified database name pattern."
        " The value can be either a pattern in the LIKE clause format or a comma-separated list of items to match.",
    ),
    option(
        "--exclude-database",
        "exclude_database_pattern",
        help="Filter out tables to detach by the specified database name pattern."
        " The value can be either a pattern in the LIKE clause format or a comma-separated list of items to match.",
    ),
    option(
        "-t",
        "--table",
        "table_pattern",
        help="Filter in tables to detach by the specified table name pattern."
        " The value can be either a pattern in the LIKE clause format or a comma-separated list of items to match.",
    ),
    option(
        "--exclude-table",
        "exclude_table_pattern",
        help="Filter out tables to detach by the specified table name pattern."
        " The value can be either a pattern in the LIKE clause format or a comma-separated list of items to match.",
    ),
    option(
        "--engine",
        "engine_pattern",
        help="Filter in tables to detach by the specified engine pattern."
        " The value can be either a pattern in the LIKE clause format or a comma-separated list of items to match.",
    ),
    option(
        "--exclude-engine",
        "exclude_engine_pattern",
        help="Filter out tables to detach by the specified engine pattern."
        " The value can be either a pattern in the LIKE clause format or a comma-separated list of items to match.",
    ),
    option(
        "--read-only",
        "is_readonly",
        is_flag=True,
        help="Filter in tables in read-only state only.",
    ),
    constraint=If(
        AnySet("database_name", "table_name"),
        then=accept_none,
        else_=RequireAtLeast(1),
    ),
)
@option(
    "--cluster",
    "--on-cluster",
    "on_cluster",
    is_flag=True,
    help="Detach tables on all hosts of the cluster.",
)
@option(
    "-n",
    "--dry-run",
    is_flag=True,
    default=False,
    help="Enable dry run mode and do not perform any modifying actions.",
)
@pass_context
def detach_command(
    ctx,
    _all,
    database_name,
    table_name,
    on_cluster,
    dry_run,
    **kwargs,
):
    """
    Detach one or several tables.
    """
    cluster = get_cluster_name(ctx) if on_cluster else None

    if database_name and table_name:
        tables = [get_table(ctx, database_name, table_name)]
    else:
        tables = list_tables(ctx, **kwargs)

    for table in tables:
        detach_table(
            ctx,
            database_name=table["database"],
            table_name=table["name"],
            cluster=cluster,
            echo=True,
            dry_run=dry_run,
        )


@table_group.command("reattach")
@argument("database_name", metavar="DATABASE", required=False)
@argument("table_name", metavar="TABLE", required=False)
@constraint(If("database_name", then=require_all), ["table_name"])
@option_group(
    "Table selection options",
    option(
        "-a",
        "--all",
        "_all",
        is_flag=True,
        help="Filter in all tables.",
    ),
    option(
        "-d",
        "--database",
        "database_pattern",
        help="Filter in tables to reattach by the specified database name pattern."
        " The value can be either a pattern in the LIKE clause format or a comma-separated list of items to match.",
    ),
    option(
        "--exclude-database",
        "exclude_database_pattern",
        help="Filter out tables to reattach by the specified database name pattern."
        " The value can be either a pattern in the LIKE clause format or a comma-separated list of items to match.",
    ),
    option(
        "-t",
        "--table",
        "table_pattern",
        help="Filter in tables to reattach by the specified table name pattern."
        " The value can be either a pattern in the LIKE clause format or a comma-separated list of items to match.",
    ),
    option(
        "--exclude-table",
        "exclude_table_pattern",
        help="Filter out tables to reattach by the specified table name pattern."
        " The value can be either a pattern in the LIKE clause format or a comma-separated list of items to match.",
    ),
    option(
        "--engine",
        "engine_pattern",
        help="Filter in tables to reattach by the specified engine pattern."
        " The value can be either a pattern in the LIKE clause format or a comma-separated list of items to match.",
    ),
    option(
        "--exclude-engine",
        "exclude_engine_pattern",
        help="Filter out tables to reattach by the specified engine pattern."
        " The value can be either a pattern in the LIKE clause format or a comma-separated list of items to match.",
    ),
    option(
        "--read-only",
        "is_readonly",
        is_flag=True,
        help="Filter in tables in read-only state only.",
    ),
    constraint=If(
        AnySet("database_name", "table_name"),
        then=accept_none,
        else_=RequireAtLeast(1),
    ),
)
@option(
    "--cluster",
    "--on-cluster",
    "on_cluster",
    is_flag=True,
    help="Reattach tables on all hosts of the cluster.",
)
@option(
    "-n",
    "--dry-run",
    is_flag=True,
    default=False,
    help="Enable dry run mode and do not perform any modifying actions.",
)
@pass_context
def reattach_command(
    ctx,
    _all,
    database_name,
    table_name,
    on_cluster,
    dry_run,
    **kwargs,
):
    """
    Reattach one or several tables.
    """
    cluster = get_cluster_name(ctx) if on_cluster else None

    if database_name and table_name:
        tables = [get_table(ctx, database_name, table_name)]
    else:
        tables = list_tables(ctx, **kwargs)

    for table in tables:
        detach_table(
            ctx,
            database_name=table["database"],
            table_name=table["name"],
            cluster=cluster,
            echo=True,
            dry_run=dry_run,
        )
        attach_table(
            ctx,
            database_name=table["database"],
            table_name=table["name"],
            cluster=cluster,
            echo=True,
            dry_run=dry_run,
        )


@table_group.command("attach")
@argument("database_name", metavar="DATABASE")
@argument("table_name", metavar="TABLE")
@option(
    "--cluster",
    "--on-cluster",
    "on_cluster",
    is_flag=True,
    help="Reattach tables on all hosts of the cluster.",
)
@option(
    "-n",
    "--dry-run",
    is_flag=True,
    default=False,
    help="Enable dry run mode and do not perform any modifying actions.",
)
@pass_context
def attach_command(ctx, database_name, table_name, on_cluster, dry_run):
    """
    Attach table.
    """
    cluster = get_cluster_name(ctx) if on_cluster else None
    attach_table(ctx, database_name, table_name, cluster=cluster, dry_run=dry_run)


@table_group.command("materialize-ttl")
@argument("database_name", metavar="DATABASE", required=False)
@argument("table_name", metavar="TABLE", required=False)
@constraint(If("database_name", then=require_all), ["table_name"])
@option_group(
    "Table selection options",
    option(
        "-a",
        "--all",
        "_all",
        is_flag=True,
        help="Filter in all tables.",
    ),
    option(
        "-d",
        "--database",
        "database_pattern",
        help="Filter in tables to materialize TTL by the specified database name pattern."
        " The value can be either a pattern in the LIKE clause format or a comma-separated list of items to match.",
    ),
    option(
        "--exclude-database",
        "exclude_database_pattern",
        help="Filter out tables to materialize TTL by the specified database name pattern."
        " The value can be either a pattern in the LIKE clause format or a comma-separated list of items to match.",
    ),
    option(
        "-t",
        "--table",
        "table_pattern",
        help="Filter in tables to materialize TTL by the specified table name pattern."
        " The value can be either a pattern in the LIKE clause format or a comma-separated list of items to match.",
    ),
    option(
        "--exclude-table",
        "exclude_table_pattern",
        help="Filter out tables to materialize TTL by the specified table name pattern."
        " The value can be either a pattern in the LIKE clause format or a comma-separated list of items to match.",
    ),
    option(
        "--engine",
        "engine_pattern",
        help="Filter in tables to materialize TTL by the specified engine pattern."
        " The value can be either a pattern in the LIKE clause format or a comma-separated list of items to match.",
    ),
    option(
        "--exclude-engine",
        "exclude_engine_pattern",
        help="Filter out tables to materialize TTL by the specified engine pattern."
        " The value can be either a pattern in the LIKE clause format or a comma-separated list of items to match.",
    ),
    option(
        "--read-only",
        "is_readonly",
        is_flag=True,
        help="Filter in tables in read-only state only.",
    ),
    constraint=If(
        AnySet("database_name", "table_name"),
        then=accept_none,
        else_=RequireAtLeast(1),
    ),
)
@option(
    "-n",
    "--dry-run",
    is_flag=True,
    default=False,
    help="Enable dry run mode and do not perform any modifying actions.",
)
@pass_context
def materialize_ttl_command(ctx, _all, database_name, table_name, dry_run, **kwargs):
    """
    Materialize TTL for one or several tables.
    """
    if database_name and table_name:
        tables = [get_table(ctx, database_name, table_name)]
    else:
        tables = list_tables(ctx, **kwargs)

    for table in tables:
        materialize_ttl(
            ctx,
            database_name=table["database"],
            table_name=table["name"],
            echo=True,
            dry_run=dry_run,
        )


@table_group.command("set-flag")
@argument("flag")
@option_group(
    "Table selection options",
    option(
        "-a",
        "--all",
        "_all",
        is_flag=True,
        help="Filter in all tables.",
    ),
    option(
        "-d",
        "--database",
        "database_pattern",
        help="Filter in tables to set the flag by the specified database name pattern."
        " The value can be either a pattern in the LIKE clause format or a comma-separated list of items to match.",
    ),
    option(
        "--exclude-database",
        "exclude_database_pattern",
        help="Filter out tables to set the flag by the specified database name pattern."
        " The value can be either a pattern in the LIKE clause format or a comma-separated list of items to match.",
    ),
    option(
        "-t",
        "--table",
        "table_pattern",
        help="Filter in tables to set the flag by the specified table name pattern."
        " The value can be either a pattern in the LIKE clause format or a comma-separated list of items to match.",
    ),
    option(
        "--exclude-table",
        "exclude_table_pattern",
        help="Filter out tables to set the flag by the specified table name pattern."
        " The value can be either a pattern in the LIKE clause format or a comma-separated list of items to match.",
    ),
    option(
        "--engine",
        "engine_pattern",
        help="Filter in tables to set the flag by the specified engine pattern."
        " The value can be either a pattern in the LIKE clause format or a comma-separated list of items to match.",
    ),
    option(
        "--exclude-engine",
        "exclude_engine_pattern",
        help="Filter out tables to set the flag by the specified engine pattern."
        " The value can be either a pattern in the LIKE clause format or a comma-separated list of items to match.",
    ),
    option(
        "--read-only",
        "is_readonly",
        is_flag=True,
        help="Filter in tables in read-only state only.",
    ),
    constraint=RequireAtLeast(1),
)
@option(
    "-v",
    "--verbose",
    type=bool,
    is_flag=True,
    default=True,
    help="Show tables and flag paths.",
)
@pass_context
def set_flag_command(
    ctx: Context,
    _all: bool,
    flag: str,
    verbose: bool,
    **kwargs: Any,
) -> None:
    """
    Create a flag with the specified name inside the data directory of the table.
    """
    tables = list_tables(ctx, **kwargs)
    data_paths = [table["data_paths"][0] for table in tables]
    flag_paths = [os.path.join(data_path, flag) for data_path in data_paths]

    for flag_path in flag_paths:
        with open(flag_path, "a", encoding="utf-8") as _:
            pass

    if verbose:
        for table_, flag_path in zip(tables, flag_paths):
            logging.info("{}: {}", table_["name"], flag_path)


<<<<<<< HEAD
@table_group.command("check_no_different_uuid")
@option("-d", "--database")
@option("-t", "--table")
@pass_context
def check_no_different_uuid(ctx, database, table):
    query = f"""
        SELECT uuid FROM clusterAllReplicas('{{cluster}}', system.tables) WHERE database='{database}' AND table='{table}'
    """
    rows = execute_query(ctx, query, echo=True, format_=OutputFormat.JSON)["data"]
    rows = set(row["uuid"] for row in rows)
    logging.info("Table {} has uuid: {}", table, rows)

    if len(rows) > 1:
        logging.error("Table {} has different uuid", table)
=======
def verify_possible_change_uuid(
    ctx: Context, table_local_metadata_path: str, dst_uuid: str
) -> None:
    metadata = parse_table_metadata(table_local_metadata_path)

    if metadata.table_engine.is_table_engine_replicated():
        logging.info(
            "Metadata={} with Replicated table engine, replica_name={}, replica_path={}",
            table_local_metadata_path,
            metadata.replica_name,
            metadata.replica_path,
        )
        if check_replica_path_contains_macros(metadata.replica_path, "uuid"):
            logging.error(
                f"Changing uuid for ReplicatedMergeTree that contains macros uuid in replica path was not allowed. replica_path={metadata.replica_path}"
            )
            sys.exit(1)

        table_shared_id = get_table_shared_id(ctx, metadata.replica_path)

        if dst_uuid != table_shared_id:
            logging.error(
                f"Changing uuid for ReplicatedMergeTree that different from table_shared_id path was not allowed. replica_path={metadata.replica_path}, dst_uuid={dst_uuid}, table_shared_id={table_shared_id}"
            )
            sys.exit(1)

    if metadata.table_uuid == dst_uuid:
        logging.error("Table has already had uuid {}", metadata.table_uuid)
        sys.exit(1)


@table_group.command("change")
@option("-d", "--database", required=True)
@option("-t", "--table", required=True)
@option("-uuid", "--uuid", required=True)
@pass_context
def change_uuid_command(ctx, database, table, uuid):
    table_info = get_info_from_system_tables(ctx, database, table)

    old_table_uuid = table_info["uuid"]
    table_local_metadata_path = table_info["metadata_path"]

    if match_str_ch_version(get_version(ctx), "25.1"):
        table_local_metadata_path = CLICKHOUSE_PATH + "/" + table_local_metadata_path

    verify_possible_change_uuid(ctx, table_local_metadata_path, uuid)
    detach_table(ctx, database_name=database, table_name=table, permanently=False)
    update_uuid_table_metadata_file(table_local_metadata_path, uuid)

    try:
        move_table_local_store(old_table_uuid, uuid)
    except Exception as ex:
        logging.error(
            "Failed move_table_local_store. old uuid={}, new_uuid={}. Need restore uuid in metadata for table={}. error={}",
            old_table_uuid,
            uuid,
            f"{database}.{table}",
            ex,
        )
>>>>>>> c3fe2bce
        sys.exit(1)<|MERGE_RESOLUTION|>--- conflicted
+++ resolved
@@ -30,6 +30,7 @@
     detach_table,
     get_info_from_system_tables,
     get_table,
+    get_table_uuids_from_cluster,
     list_table_columns,
     list_tables,
     materialize_ttl,
@@ -37,7 +38,6 @@
 from ch_tools.chadmin.internal.utils import execute_query
 from ch_tools.common import logging
 from ch_tools.common.cli.formatting import format_bytes, print_response
-from ch_tools.common.clickhouse.client.query_output_format import OutputFormat
 from ch_tools.common.clickhouse.config import get_cluster_name
 
 FIELD_FORMATTERS = {
@@ -847,22 +847,6 @@
             logging.info("{}: {}", table_["name"], flag_path)
 
 
-<<<<<<< HEAD
-@table_group.command("check_no_different_uuid")
-@option("-d", "--database")
-@option("-t", "--table")
-@pass_context
-def check_no_different_uuid(ctx, database, table):
-    query = f"""
-        SELECT uuid FROM clusterAllReplicas('{{cluster}}', system.tables) WHERE database='{database}' AND table='{table}'
-    """
-    rows = execute_query(ctx, query, echo=True, format_=OutputFormat.JSON)["data"]
-    rows = set(row["uuid"] for row in rows)
-    logging.info("Table {} has uuid: {}", table, rows)
-
-    if len(rows) > 1:
-        logging.error("Table {} has different uuid", table)
-=======
 def verify_possible_change_uuid(
     ctx: Context, table_local_metadata_path: str, dst_uuid: str
 ) -> None:
@@ -922,5 +906,17 @@
             f"{database}.{table}",
             ex,
         )
->>>>>>> c3fe2bce
+        sys.exit(1)
+
+
+@table_group.command("check_no_different_uuid")
+@option("-d", "--database", required=True)
+@option("-t", "--table", required=True)
+@pass_context
+def check_no_different_uuid(ctx, database, table):
+    uuids = get_table_uuids_from_cluster(ctx, database, table)
+    logging.info("Table {} has uuid: {}", table, uuids)
+
+    if len(uuids) > 1:
+        logging.error("Table {} has different uuid in cluster", table)
         sys.exit(1)