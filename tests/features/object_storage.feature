--- conflicted
+++ resolved
@@ -16,13 +16,8 @@
     """
     CREATE DATABASE IF NOT EXISTS test ON CLUSTER '{cluster}';
 
-<<<<<<< HEAD
-    CREATE TABLE IF NOT EXISTS test.table_s3_01 ON CLUSTER '{cluster}' (n Int32)
+    CREATE TABLE IF NOT EXISTS test.table_s3_01 UUID '10000000-0000-0000-0000-000000000001' ON CLUSTER '{cluster}' (n Int32)
     ENGINE = ReplicatedMergeTree('/tables/table_s3_01', '{replica}') ORDER BY n PARTITION BY (n%10)
-=======
-    CREATE TABLE IF NOT EXISTS test.table_s3_01 UUID '10000000-0000-0000-0000-000000000001' ON CLUSTER '{cluster}' (n Int32)
-    ENGINE = ReplicatedMergeTree('/tables/table_s3_01', '{replica}') ORDER BY n
->>>>>>> 9f0b1a08
     SETTINGS storage_policy = 'object_storage';
 
     INSERT INTO test.table_s3_01 (n) SELECT number FROM system.numbers LIMIT 10;
