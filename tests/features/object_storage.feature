--- conflicted
+++ resolved
@@ -262,12 +262,8 @@
     """
     When we try to execute command on clickhouse01
     """
-<<<<<<< HEAD
     chadmin object-storage collect-info --to-time 0h --prefix "unrelated_path" && \
     chadmin --format yaml object-storage clean --dry-run
-=======
-    chadmin --format yaml object-storage clean --to-time 0h --prefix "unrelated_path"
->>>>>>> 37851f34
     """
     Then we get response contains
     """
@@ -380,7 +376,7 @@
     """
     When we try to execute command on clickhouse01
     """
-    chadmin --format yaml object-storage clean --to-time 0h
+    chadmin --format yaml object-storage clean
     """
     Then it fails with response contains
     """
@@ -394,7 +390,8 @@
     """
     When we try to execute command on clickhouse01
     """
-    chadmin --format yaml object-storage clean --dry-run --to-time 0h
+    chadmin object-storage collect-info --to-time 0h && \
+    chadmin --format yaml object-storage clean --dry-run
     """
     Then we get response contains
     """
