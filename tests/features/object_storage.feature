--- conflicted
+++ resolved
@@ -411,9 +411,6 @@
     Size validation failed
     """
 
-<<<<<<< HEAD
-
-=======
   @require_version_24.3
   Scenario: Download of missing backups prevents data from removal
     When we execute command on clickhouse01
@@ -470,7 +467,6 @@
     Then we get response
     """
     """
->>>>>>> cc633c83
 
   @require_version_24.3
   Scenario: All missing backups are downloaded
