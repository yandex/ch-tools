--- conflicted
+++ resolved
@@ -346,7 +346,6 @@
     Potentially dangerous operation: Going to remove more than
     """
 
-<<<<<<< HEAD
   Scenario: Download of missing backups
     When we execute command on clickhouse01
     """
@@ -425,7 +424,8 @@
     """
     test2
     test3
-=======
+    """
+
   Scenario: Sanity check when no objects in CH
     Given we have executed queries on clickhouse01
     """
@@ -439,5 +439,4 @@
     """
     - WouldDelete: 0
       TotalSize: 0
->>>>>>> 37851f34
     """